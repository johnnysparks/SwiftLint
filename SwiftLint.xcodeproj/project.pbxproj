// !$*UTF8*$!
{
	archiveVersion = 1;
	classes = {
	};
	objectVersion = 46;
	objects = {

/* Begin PBXBuildFile section */
		006ECFC41C44E99E00EF6364 /* LegacyConstantRule.swift in Sources */ = {isa = PBXBuildFile; fileRef = 006ECFC31C44E99E00EF6364 /* LegacyConstantRule.swift */; };
		02FD8AEF1BFC18D60014BFFB /* ExtendedNSStringTests.swift in Sources */ = {isa = PBXBuildFile; fileRef = 02FD8AEE1BFC18D60014BFFB /* ExtendedNSStringTests.swift */; };
		094385041D5D4F7C009168CF /* PrivateOutletRule.swift in Sources */ = {isa = PBXBuildFile; fileRef = 094385021D5D4F78009168CF /* PrivateOutletRule.swift */; };
		1F11B3CF1C252F23002E8FA8 /* ClosingBraceRule.swift in Sources */ = {isa = PBXBuildFile; fileRef = 1F11B3CE1C252F23002E8FA8 /* ClosingBraceRule.swift */; };
		24E17F721B14BB3F008195BE /* File+Cache.swift in Sources */ = {isa = PBXBuildFile; fileRef = 24E17F701B1481FF008195BE /* File+Cache.swift */; };
		2E02005F1C54BF680024D09D /* CyclomaticComplexityRule.swift in Sources */ = {isa = PBXBuildFile; fileRef = 2E02005E1C54BF680024D09D /* CyclomaticComplexityRule.swift */; };
		2E5761AA1C573B83003271AF /* FunctionParameterCountRule.swift in Sources */ = {isa = PBXBuildFile; fileRef = 2E5761A91C573B83003271AF /* FunctionParameterCountRule.swift */; };
		3B0B14541C505D6300BE82F7 /* SeverityConfiguration.swift in Sources */ = {isa = PBXBuildFile; fileRef = 3B0B14531C505D6300BE82F7 /* SeverityConfiguration.swift */; };
		3B1150CA1C31FC3F00D83B1E /* Yaml+SwiftLint.swift in Sources */ = {isa = PBXBuildFile; fileRef = 3B1150C91C31FC3F00D83B1E /* Yaml+SwiftLint.swift */; };
		3B12C9C11C3209CB000B423F /* test.yml in Resources */ = {isa = PBXBuildFile; fileRef = 3B12C9BF1C3209AC000B423F /* test.yml */; };
		3B12C9C31C320A53000B423F /* Yaml+SwiftLintTests.swift in Sources */ = {isa = PBXBuildFile; fileRef = 3B12C9C21C320A53000B423F /* Yaml+SwiftLintTests.swift */; };
		3B12C9C51C322032000B423F /* MasterRuleList.swift in Sources */ = {isa = PBXBuildFile; fileRef = 3B12C9C41C322032000B423F /* MasterRuleList.swift */; };
		3B12C9C71C3361CB000B423F /* RuleTests.swift in Sources */ = {isa = PBXBuildFile; fileRef = 3B12C9C61C3361CB000B423F /* RuleTests.swift */; };
		3B1DF0121C5148140011BCED /* CustomRules.swift in Sources */ = {isa = PBXBuildFile; fileRef = 3B1DF0111C5148140011BCED /* CustomRules.swift */; };
		3B30C4A11C3785B300E04027 /* YamlParserTests.swift in Sources */ = {isa = PBXBuildFile; fileRef = 3B30C4A01C3785B300E04027 /* YamlParserTests.swift */; };
		3B5B9FE11C444DA20009AD27 /* Array+SwiftLint.swift in Sources */ = {isa = PBXBuildFile; fileRef = 3B5B9FE01C444DA20009AD27 /* Array+SwiftLint.swift */; };
		3B828E531C546468000D180E /* RuleConfiguration.swift in Sources */ = {isa = PBXBuildFile; fileRef = 3B828E521C546468000D180E /* RuleConfiguration.swift */; };
		3BA79C9B1C4767910057E705 /* NSRange+SwiftLint.swift in Sources */ = {isa = PBXBuildFile; fileRef = 3BA79C9A1C4767910057E705 /* NSRange+SwiftLint.swift */; };
		3BB47D831C514E8100AE6A10 /* RegexConfiguration.swift in Sources */ = {isa = PBXBuildFile; fileRef = 3BB47D821C514E8100AE6A10 /* RegexConfiguration.swift */; };
		3BB47D851C51D80000AE6A10 /* NSRegularExpression+SwiftLint.swift in Sources */ = {isa = PBXBuildFile; fileRef = 3BB47D841C51D80000AE6A10 /* NSRegularExpression+SwiftLint.swift */; };
		3BB47D871C51DE6E00AE6A10 /* CustomRulesTests.swift in Sources */ = {isa = PBXBuildFile; fileRef = 3BB47D861C51DE6E00AE6A10 /* CustomRulesTests.swift */; };
		3BBF2F9D1C640A0F006CD775 /* SwiftyTextTable.framework in Frameworks */ = {isa = PBXBuildFile; fileRef = 3BBF2F9C1C640A0F006CD775 /* SwiftyTextTable.framework */; };
		3BCC04CD1C4F5694006073C3 /* ConfigurationError.swift in Sources */ = {isa = PBXBuildFile; fileRef = 3BCC04CC1C4F5694006073C3 /* ConfigurationError.swift */; };
		3BCC04D11C4F56D3006073C3 /* SeverityLevelsConfiguration.swift in Sources */ = {isa = PBXBuildFile; fileRef = 3BCC04CF1C4F56D3006073C3 /* SeverityLevelsConfiguration.swift */; };
		3BCC04D21C4F56D3006073C3 /* NameConfiguration.swift in Sources */ = {isa = PBXBuildFile; fileRef = 3BCC04D01C4F56D3006073C3 /* NameConfiguration.swift */; };
		3BCC04D41C502BAB006073C3 /* RuleConfigurationTests.swift in Sources */ = {isa = PBXBuildFile; fileRef = 3BCC04D31C502BAB006073C3 /* RuleConfigurationTests.swift */; };
		3BD9CD3D1C37175B009A5D25 /* YamlParser.swift in Sources */ = {isa = PBXBuildFile; fileRef = 3BD9CD3C1C37175B009A5D25 /* YamlParser.swift */; };
		3BDB224B1C345B4900473680 /* ProjectMock in Resources */ = {isa = PBXBuildFile; fileRef = 3BDB224A1C345B4900473680 /* ProjectMock */; };
		4DB7815E1CAD72BA00BC4723 /* LegacyCGGeometryFunctionsRule.swift in Sources */ = {isa = PBXBuildFile; fileRef = 4DB7815C1CAD690100BC4723 /* LegacyCGGeometryFunctionsRule.swift */; };
		4DCB8E7F1CBE494E0070FCF0 /* RegexHelpers.swift in Sources */ = {isa = PBXBuildFile; fileRef = 4DCB8E7D1CBE43640070FCF0 /* RegexHelpers.swift */; };
		57ED827B1CF656E3002B3513 /* JUnitReporter.swift in Sources */ = {isa = PBXBuildFile; fileRef = 57ED82791CF65183002B3513 /* JUnitReporter.swift */; };
		69F88BF71BDA38A6005E7CAE /* OpeningBraceRule.swift in Sources */ = {isa = PBXBuildFile; fileRef = 692B1EB11BD7E00F00EAABFF /* OpeningBraceRule.swift */; };
		6C7045441C6ADA450003F15A /* SourceKitCrashTests.swift in Sources */ = {isa = PBXBuildFile; fileRef = 6C7045431C6ADA450003F15A /* SourceKitCrashTests.swift */; };
		6CB514E91C760C6900FA02C4 /* Structure+SwiftLint.swift in Sources */ = {isa = PBXBuildFile; fileRef = 6CB514E81C760C6900FA02C4 /* Structure+SwiftLint.swift */; };
		6CB8A80C1D11A7E10052816E /* Commandant.framework in Frameworks */ = {isa = PBXBuildFile; fileRef = E8BA7E101B07A3EC003E02D0 /* Commandant.framework */; };
		6CB8A80D1D11A7E10052816E /* Result.framework in Frameworks */ = {isa = PBXBuildFile; fileRef = E8BA7E121B07A3F3003E02D0 /* Result.framework */; };
		6CC4259B1C77046200AEA885 /* SyntaxMap+SwiftLint.swift in Sources */ = {isa = PBXBuildFile; fileRef = 6CC4259A1C77046200AEA885 /* SyntaxMap+SwiftLint.swift */; };
		6CCFCF2A1CFEF729003239EB /* Commandant.framework in Embed Frameworks into SwiftLintFramework.framework */ = {isa = PBXBuildFile; fileRef = E8BA7E101B07A3EC003E02D0 /* Commandant.framework */; settings = {ATTRIBUTES = (CodeSignOnCopy, RemoveHeadersOnCopy, ); }; };
		6CCFCF2C1CFEF72D003239EB /* Result.framework in Embed Frameworks into SwiftLintFramework.framework */ = {isa = PBXBuildFile; fileRef = E8BA7E121B07A3F3003E02D0 /* Result.framework */; settings = {ATTRIBUTES = (CodeSignOnCopy, RemoveHeadersOnCopy, ); }; };
		6CCFCF2D1CFEF731003239EB /* SourceKittenFramework.framework in Embed Frameworks into SwiftLintFramework.framework */ = {isa = PBXBuildFile; fileRef = E876BFBD1B07828500114ED5 /* SourceKittenFramework.framework */; settings = {ATTRIBUTES = (CodeSignOnCopy, RemoveHeadersOnCopy, ); }; };
		6CCFCF2E1CFEF73A003239EB /* SWXMLHash.framework in Embed Frameworks into SwiftLintFramework.framework */ = {isa = PBXBuildFile; fileRef = E8C0DFCC1AD349DB007EE3D4 /* SWXMLHash.framework */; settings = {ATTRIBUTES = (CodeSignOnCopy, RemoveHeadersOnCopy, ); }; };
		6CCFCF2F1CFEF73E003239EB /* SwiftyTextTable.framework in Embed Frameworks into SwiftLintFramework.framework */ = {isa = PBXBuildFile; fileRef = 3BBF2F9C1C640A0F006CD775 /* SwiftyTextTable.framework */; settings = {ATTRIBUTES = (CodeSignOnCopy, RemoveHeadersOnCopy, ); }; };
		6CCFCF301CFEF742003239EB /* Yaml.framework in Embed Frameworks into SwiftLintFramework.framework */ = {isa = PBXBuildFile; fileRef = E89376AC1B8A701E0025708E /* Yaml.framework */; settings = {ATTRIBUTES = (CodeSignOnCopy, RemoveHeadersOnCopy, ); }; };
		7250948A1D0859260039B353 /* StatementPositionConfiguration.swift in Sources */ = {isa = PBXBuildFile; fileRef = 725094881D0855760039B353 /* StatementPositionConfiguration.swift */; };
		83894F221B0C928A006214E1 /* RulesCommand.swift in Sources */ = {isa = PBXBuildFile; fileRef = 83894F211B0C928A006214E1 /* RulesCommand.swift */; };
		83D71E281B131ECE000395DE /* RuleDescription.swift in Sources */ = {isa = PBXBuildFile; fileRef = 83D71E261B131EB5000395DE /* RuleDescription.swift */; };
		B2902A0C1D66815600BFCCF7 /* PrivateUnitTestRule.swift in Sources */ = {isa = PBXBuildFile; fileRef = B2902A0B1D66815600BFCCF7 /* PrivateUnitTestRule.swift */; };
		B2902A0E1D6681F700BFCCF7 /* PrivateUnitTestConfiguration.swift in Sources */ = {isa = PBXBuildFile; fileRef = B2902A0D1D6681F700BFCCF7 /* PrivateUnitTestConfiguration.swift */; };
		B58AEED61C492C7B00E901FD /* ForceUnwrappingRule.swift in Sources */ = {isa = PBXBuildFile; fileRef = B58AEED51C492C7B00E901FD /* ForceUnwrappingRule.swift */; };
		BFF028AE1CBCF8A500B38A9D /* TrailingWhitespaceConfiguration.swift in Sources */ = {isa = PBXBuildFile; fileRef = BF48D2D61CBCCA5F0080BDAE /* TrailingWhitespaceConfiguration.swift */; };
		D0AAAB5019FB0960007B24B3 /* SwiftLintFramework.framework in Embed Frameworks */ = {isa = PBXBuildFile; fileRef = D0D1216D19E87B05005E4BAA /* SwiftLintFramework.framework */; settings = {ATTRIBUTES = (CodeSignOnCopy, RemoveHeadersOnCopy, ); }; };
		D0D1217819E87B05005E4BAA /* SwiftLintFramework.framework in Frameworks */ = {isa = PBXBuildFile; fileRef = D0D1216D19E87B05005E4BAA /* SwiftLintFramework.framework */; };
		D0E7B65319E9C6AD00EDBA4D /* SwiftLintFramework.framework in Frameworks */ = {isa = PBXBuildFile; fileRef = D0D1216D19E87B05005E4BAA /* SwiftLintFramework.framework */; };
		D0E7B65619E9C76900EDBA4D /* main.swift in Sources */ = {isa = PBXBuildFile; fileRef = D0D1211B19E87861005E4BAA /* main.swift */; };
		D4348EEA1C46122C007707FB /* FunctionBodyLengthRuleTests.swift in Sources */ = {isa = PBXBuildFile; fileRef = D4348EE91C46122C007707FB /* FunctionBodyLengthRuleTests.swift */; };
		D44AD2761C0AA5350048F7B0 /* LegacyConstructorRule.swift in Sources */ = {isa = PBXBuildFile; fileRef = D44AD2741C0AA3730048F7B0 /* LegacyConstructorRule.swift */; };
		E57B23C11B1D8BF000DEA512 /* ReturnArrowWhitespaceRule.swift in Sources */ = {isa = PBXBuildFile; fileRef = E57B23C01B1D8BF000DEA512 /* ReturnArrowWhitespaceRule.swift */; };
		E802ED001C56A56000A35AE1 /* Benchmark.swift in Sources */ = {isa = PBXBuildFile; fileRef = E802ECFF1C56A56000A35AE1 /* Benchmark.swift */; };
		E809EDA11B8A71DF00399043 /* Configuration.swift in Sources */ = {isa = PBXBuildFile; fileRef = E809EDA01B8A71DF00399043 /* Configuration.swift */; };
		E809EDA31B8A73FB00399043 /* ConfigurationTests.swift in Sources */ = {isa = PBXBuildFile; fileRef = E809EDA21B8A73FB00399043 /* ConfigurationTests.swift */; };
		E80E018D1B92C0F60078EB70 /* Command.swift in Sources */ = {isa = PBXBuildFile; fileRef = E80E018C1B92C0F60078EB70 /* Command.swift */; };
		E80E018F1B92C1350078EB70 /* Region.swift in Sources */ = {isa = PBXBuildFile; fileRef = E80E018E1B92C1350078EB70 /* Region.swift */; };
		E812249A1B04F85B001783D2 /* TestHelpers.swift in Sources */ = {isa = PBXBuildFile; fileRef = E81224991B04F85B001783D2 /* TestHelpers.swift */; };
		E812249C1B04FADC001783D2 /* Linter.swift in Sources */ = {isa = PBXBuildFile; fileRef = E812249B1B04FADC001783D2 /* Linter.swift */; };
		E816194C1BFBF35D00946723 /* SwiftDeclarationKind+SwiftLint.swift in Sources */ = {isa = PBXBuildFile; fileRef = E816194B1BFBF35D00946723 /* SwiftDeclarationKind+SwiftLint.swift */; };
		E816194E1BFBFEAB00946723 /* ForceTryRule.swift in Sources */ = {isa = PBXBuildFile; fileRef = E816194D1BFBFEAB00946723 /* ForceTryRule.swift */; };
		E81619531BFC162C00946723 /* QueuedPrint.swift in Sources */ = {isa = PBXBuildFile; fileRef = E81619521BFC162C00946723 /* QueuedPrint.swift */; };
		E81CDE711C00FEAA00B430F6 /* ValidDocsRule.swift in Sources */ = {isa = PBXBuildFile; fileRef = E81CDE701C00FEAA00B430F6 /* ValidDocsRule.swift */; };
		E81FB3E41C6D507B00DC988F /* CommonOptions.swift in Sources */ = {isa = PBXBuildFile; fileRef = E81FB3E31C6D507B00DC988F /* CommonOptions.swift */; };
		E832F10B1B17E2F5003F265F /* NSFileManager+SwiftLint.swift in Sources */ = {isa = PBXBuildFile; fileRef = E832F10A1B17E2F5003F265F /* NSFileManager+SwiftLint.swift */; };
		E832F10D1B17E725003F265F /* IntegrationTests.swift in Sources */ = {isa = PBXBuildFile; fileRef = E832F10C1B17E725003F265F /* IntegrationTests.swift */; };
		E83A0B351A5D382B0041A60A /* VersionCommand.swift in Sources */ = {isa = PBXBuildFile; fileRef = E83A0B341A5D382B0041A60A /* VersionCommand.swift */; };
		E847F0A91BFBBABD00EA9363 /* EmptyCountRule.swift in Sources */ = {isa = PBXBuildFile; fileRef = E847F0A81BFBBABD00EA9363 /* EmptyCountRule.swift */; };
		E849FF281BF9481A009AE999 /* MissingDocsRule.swift in Sources */ = {isa = PBXBuildFile; fileRef = E849FF271BF9481A009AE999 /* MissingDocsRule.swift */; };
		E84E07471C13F95300F11122 /* AutoCorrectCommand.swift in Sources */ = {isa = PBXBuildFile; fileRef = E84E07461C13F95300F11122 /* AutoCorrectCommand.swift */; };
		E861519B1B0573B900C54AC0 /* LintCommand.swift in Sources */ = {isa = PBXBuildFile; fileRef = E861519A1B0573B900C54AC0 /* LintCommand.swift */; };
		E86396C21BADAAE5002C9E88 /* Reporter.swift in Sources */ = {isa = PBXBuildFile; fileRef = E86396C11BADAAE5002C9E88 /* Reporter.swift */; };
		E86396C51BADAC15002C9E88 /* XcodeReporter.swift in Sources */ = {isa = PBXBuildFile; fileRef = E86396C41BADAC15002C9E88 /* XcodeReporter.swift */; };
		E86396C71BADAFE6002C9E88 /* ReporterTests.swift in Sources */ = {isa = PBXBuildFile; fileRef = E86396C61BADAFE6002C9E88 /* ReporterTests.swift */; };
		E86396C91BADB2B9002C9E88 /* JSONReporter.swift in Sources */ = {isa = PBXBuildFile; fileRef = E86396C81BADB2B9002C9E88 /* JSONReporter.swift */; };
		E86396CB1BADB519002C9E88 /* CSVReporter.swift in Sources */ = {isa = PBXBuildFile; fileRef = E86396CA1BADB519002C9E88 /* CSVReporter.swift */; };
		E876BFBE1B07828500114ED5 /* SourceKittenFramework.framework in Frameworks */ = {isa = PBXBuildFile; fileRef = E876BFBD1B07828500114ED5 /* SourceKittenFramework.framework */; };
		E87E4A051BFB927C00FCFE46 /* TrailingSemicolonRule.swift in Sources */ = {isa = PBXBuildFile; fileRef = E87E4A041BFB927C00FCFE46 /* TrailingSemicolonRule.swift */; };
		E87E4A091BFB9CAE00FCFE46 /* SyntaxKind+SwiftLint.swift in Sources */ = {isa = PBXBuildFile; fileRef = E87E4A081BFB9CAE00FCFE46 /* SyntaxKind+SwiftLint.swift */; };
		E88198421BEA929F00333A11 /* NestingRule.swift in Sources */ = {isa = PBXBuildFile; fileRef = E88DEA951B099CF200A66CB0 /* NestingRule.swift */; };
		E88198441BEA93D200333A11 /* ColonRule.swift in Sources */ = {isa = PBXBuildFile; fileRef = E88DEA831B0990F500A66CB0 /* ColonRule.swift */; };
		E88198521BEA941300333A11 /* TodoRule.swift in Sources */ = {isa = PBXBuildFile; fileRef = E88DEA811B0990A700A66CB0 /* TodoRule.swift */; };
		E88198531BEA944400333A11 /* LineLengthRule.swift in Sources */ = {isa = PBXBuildFile; fileRef = E88DEA7B1B098D7D00A66CB0 /* LineLengthRule.swift */; };
		E88198541BEA945100333A11 /* CommaRule.swift in Sources */ = {isa = PBXBuildFile; fileRef = 695BE9CE1BDFD92B0071E985 /* CommaRule.swift */; };
		E88198551BEA949A00333A11 /* ControlStatementRule.swift in Sources */ = {isa = PBXBuildFile; fileRef = 65454F451B14D73800319A6C /* ControlStatementRule.swift */; };
		E88198561BEA94D800333A11 /* FileLengthRule.swift in Sources */ = {isa = PBXBuildFile; fileRef = E88DEA891B0992B300A66CB0 /* FileLengthRule.swift */; };
		E88198571BEA953300333A11 /* ForceCastRule.swift in Sources */ = {isa = PBXBuildFile; fileRef = E88DEA7F1B09903300A66CB0 /* ForceCastRule.swift */; };
		E88198581BEA956C00333A11 /* FunctionBodyLengthRule.swift in Sources */ = {isa = PBXBuildFile; fileRef = E88DEA8F1B099A3100A66CB0 /* FunctionBodyLengthRule.swift */; };
		E88198591BEA95F100333A11 /* LeadingWhitespaceRule.swift in Sources */ = {isa = PBXBuildFile; fileRef = E88DEA7D1B098F2A00A66CB0 /* LeadingWhitespaceRule.swift */; };
		E881985A1BEA96EA00333A11 /* OperatorFunctionWhitespaceRule.swift in Sources */ = {isa = PBXBuildFile; fileRef = E5A167C81B25A0B000CF2D03 /* OperatorFunctionWhitespaceRule.swift */; };
		E881985B1BEA974E00333A11 /* StatementPositionRule.swift in Sources */ = {isa = PBXBuildFile; fileRef = 692B60AB1BD8F2E700C7AA22 /* StatementPositionRule.swift */; };
		E881985C1BEA978500333A11 /* TrailingNewlineRule.swift in Sources */ = {isa = PBXBuildFile; fileRef = E88DEA871B09924C00A66CB0 /* TrailingNewlineRule.swift */; };
		E881985D1BEA97EB00333A11 /* TrailingWhitespaceRule.swift in Sources */ = {isa = PBXBuildFile; fileRef = E88DEA851B0991BF00A66CB0 /* TrailingWhitespaceRule.swift */; };
		E881985E1BEA982100333A11 /* TypeBodyLengthRule.swift in Sources */ = {isa = PBXBuildFile; fileRef = E88DEA8D1B0999CD00A66CB0 /* TypeBodyLengthRule.swift */; };
		E881985F1BEA987C00333A11 /* TypeNameRule.swift in Sources */ = {isa = PBXBuildFile; fileRef = E88DEA911B099B1F00A66CB0 /* TypeNameRule.swift */; };
		E88198601BEA98F000333A11 /* VariableNameRule.swift in Sources */ = {isa = PBXBuildFile; fileRef = E88DEA931B099C0900A66CB0 /* VariableNameRule.swift */; };
		E88198631BEA9A5400333A11 /* RulesTests.swift in Sources */ = {isa = PBXBuildFile; fileRef = E8BB8F9B1B17DE3B00199606 /* RulesTests.swift */; };
		E88DEA6B1B0983FE00A66CB0 /* StyleViolation.swift in Sources */ = {isa = PBXBuildFile; fileRef = E88DEA6A1B0983FE00A66CB0 /* StyleViolation.swift */; };
		E88DEA6F1B09843F00A66CB0 /* Location.swift in Sources */ = {isa = PBXBuildFile; fileRef = E88DEA6E1B09843F00A66CB0 /* Location.swift */; };
		E88DEA711B09847500A66CB0 /* ViolationSeverity.swift in Sources */ = {isa = PBXBuildFile; fileRef = E88DEA701B09847500A66CB0 /* ViolationSeverity.swift */; };
		E88DEA731B0984C400A66CB0 /* String+SwiftLint.swift in Sources */ = {isa = PBXBuildFile; fileRef = E88DEA721B0984C400A66CB0 /* String+SwiftLint.swift */; };
		E88DEA751B09852000A66CB0 /* File+SwiftLint.swift in Sources */ = {isa = PBXBuildFile; fileRef = E88DEA741B09852000A66CB0 /* File+SwiftLint.swift */; };
		E88DEA771B098D0C00A66CB0 /* Rule.swift in Sources */ = {isa = PBXBuildFile; fileRef = E88DEA761B098D0C00A66CB0 /* Rule.swift */; };
		E88DEA791B098D4400A66CB0 /* RuleParameter.swift in Sources */ = {isa = PBXBuildFile; fileRef = E88DEA781B098D4400A66CB0 /* RuleParameter.swift */; };
		E88DEA8C1B0999A000A66CB0 /* ASTRule.swift in Sources */ = {isa = PBXBuildFile; fileRef = E88DEA8B1B0999A000A66CB0 /* ASTRule.swift */; };
		E89376AD1B8A701E0025708E /* Yaml.framework in Frameworks */ = {isa = PBXBuildFile; fileRef = E89376AC1B8A701E0025708E /* Yaml.framework */; };
		E8B067811C13E49600E9E13F /* Configuration+CommandLine.swift in Sources */ = {isa = PBXBuildFile; fileRef = E8B067801C13E49600E9E13F /* Configuration+CommandLine.swift */; };
		E8B67C3E1C095E6300FDED8E /* Correction.swift in Sources */ = {isa = PBXBuildFile; fileRef = E8B67C3D1C095E6300FDED8E /* Correction.swift */; };
		E8C0DFCD1AD349DB007EE3D4 /* SWXMLHash.framework in Frameworks */ = {isa = PBXBuildFile; fileRef = E8C0DFCC1AD349DB007EE3D4 /* SWXMLHash.framework */; };
		E8EA41171C2D1DBE004F9930 /* CheckstyleReporter.swift in Sources */ = {isa = PBXBuildFile; fileRef = E8EA41161C2D1DBE004F9930 /* CheckstyleReporter.swift */; };
		F22314B01D4FA4D7009AD165 /* LegacyNSGeometryFunctionsRule.swift in Sources */ = {isa = PBXBuildFile; fileRef = F22314AE1D4F7C77009AD165 /* LegacyNSGeometryFunctionsRule.swift */; };
		F9D73F031D0CF15E00222FC4 /* test.txt in Resources */ = {isa = PBXBuildFile; fileRef = F9D73F021D0CF15E00222FC4 /* test.txt */; };
/* End PBXBuildFile section */

/* Begin PBXContainerItemProxy section */
		D0AAAB5119FB0960007B24B3 /* PBXContainerItemProxy */ = {
			isa = PBXContainerItemProxy;
			containerPortal = D0D1211019E87861005E4BAA /* Project object */;
			proxyType = 1;
			remoteGlobalIDString = D0D1216C19E87B05005E4BAA;
			remoteInfo = SourceKittenFramework;
		};
		D0D1217919E87B05005E4BAA /* PBXContainerItemProxy */ = {
			isa = PBXContainerItemProxy;
			containerPortal = D0D1211019E87861005E4BAA /* Project object */;
			proxyType = 1;
			remoteGlobalIDString = D0D1216C19E87B05005E4BAA;
			remoteInfo = SourceKittenFramework;
		};
/* End PBXContainerItemProxy section */

/* Begin PBXCopyFilesBuildPhase section */
		6CCFCF291CFEF6D3003239EB /* Embed Frameworks into SwiftLintFramework.framework */ = {
			isa = PBXCopyFilesBuildPhase;
			buildActionMask = 2147483647;
			dstPath = SwiftLintFramework.framework/Versions/Current/Frameworks;
			dstSubfolderSpec = 10;
			files = (
				6CCFCF301CFEF742003239EB /* Yaml.framework in Embed Frameworks into SwiftLintFramework.framework */,
				6CCFCF2A1CFEF729003239EB /* Commandant.framework in Embed Frameworks into SwiftLintFramework.framework */,
				6CCFCF2C1CFEF72D003239EB /* Result.framework in Embed Frameworks into SwiftLintFramework.framework */,
				6CCFCF2D1CFEF731003239EB /* SourceKittenFramework.framework in Embed Frameworks into SwiftLintFramework.framework */,
				6CCFCF2E1CFEF73A003239EB /* SWXMLHash.framework in Embed Frameworks into SwiftLintFramework.framework */,
				6CCFCF2F1CFEF73E003239EB /* SwiftyTextTable.framework in Embed Frameworks into SwiftLintFramework.framework */,
			);
			name = "Embed Frameworks into SwiftLintFramework.framework";
			runOnlyForDeploymentPostprocessing = 0;
		};
		D0AAAB5319FB0960007B24B3 /* Embed Frameworks */ = {
			isa = PBXCopyFilesBuildPhase;
			buildActionMask = 2147483647;
			dstPath = "";
			dstSubfolderSpec = 10;
			files = (
				D0AAAB5019FB0960007B24B3 /* SwiftLintFramework.framework in Embed Frameworks */,
			);
			name = "Embed Frameworks";
			runOnlyForDeploymentPostprocessing = 0;
		};
/* End PBXCopyFilesBuildPhase section */

/* Begin PBXFileReference section */
		006ECFC31C44E99E00EF6364 /* LegacyConstantRule.swift */ = {isa = PBXFileReference; fileEncoding = 4; lastKnownFileType = sourcecode.swift; path = LegacyConstantRule.swift; sourceTree = "<group>"; };
		02FD8AEE1BFC18D60014BFFB /* ExtendedNSStringTests.swift */ = {isa = PBXFileReference; fileEncoding = 4; lastKnownFileType = sourcecode.swift; path = ExtendedNSStringTests.swift; sourceTree = "<group>"; };
		094385021D5D4F78009168CF /* PrivateOutletRule.swift */ = {isa = PBXFileReference; fileEncoding = 4; lastKnownFileType = sourcecode.swift; path = PrivateOutletRule.swift; sourceTree = "<group>"; };
		1F11B3CE1C252F23002E8FA8 /* ClosingBraceRule.swift */ = {isa = PBXFileReference; fileEncoding = 4; lastKnownFileType = sourcecode.swift; path = ClosingBraceRule.swift; sourceTree = "<group>"; };
		24E17F701B1481FF008195BE /* File+Cache.swift */ = {isa = PBXFileReference; fileEncoding = 4; lastKnownFileType = sourcecode.swift; path = "File+Cache.swift"; sourceTree = "<group>"; };
		2E02005E1C54BF680024D09D /* CyclomaticComplexityRule.swift */ = {isa = PBXFileReference; fileEncoding = 4; lastKnownFileType = sourcecode.swift; path = CyclomaticComplexityRule.swift; sourceTree = "<group>"; };
		2E5761A91C573B83003271AF /* FunctionParameterCountRule.swift */ = {isa = PBXFileReference; fileEncoding = 4; lastKnownFileType = sourcecode.swift; path = FunctionParameterCountRule.swift; sourceTree = "<group>"; };
		3B0B14531C505D6300BE82F7 /* SeverityConfiguration.swift */ = {isa = PBXFileReference; fileEncoding = 4; lastKnownFileType = sourcecode.swift; path = SeverityConfiguration.swift; sourceTree = "<group>"; };
		3B1150C91C31FC3F00D83B1E /* Yaml+SwiftLint.swift */ = {isa = PBXFileReference; fileEncoding = 4; lastKnownFileType = sourcecode.swift; path = "Yaml+SwiftLint.swift"; sourceTree = "<group>"; };
		3B12C9BF1C3209AC000B423F /* test.yml */ = {isa = PBXFileReference; lastKnownFileType = text; path = test.yml; sourceTree = "<group>"; };
		3B12C9C21C320A53000B423F /* Yaml+SwiftLintTests.swift */ = {isa = PBXFileReference; fileEncoding = 4; lastKnownFileType = sourcecode.swift; path = "Yaml+SwiftLintTests.swift"; sourceTree = "<group>"; };
		3B12C9C41C322032000B423F /* MasterRuleList.swift */ = {isa = PBXFileReference; fileEncoding = 4; lastKnownFileType = sourcecode.swift; path = MasterRuleList.swift; sourceTree = "<group>"; };
		3B12C9C61C3361CB000B423F /* RuleTests.swift */ = {isa = PBXFileReference; fileEncoding = 4; lastKnownFileType = sourcecode.swift; path = RuleTests.swift; sourceTree = "<group>"; };
		3B1DF0111C5148140011BCED /* CustomRules.swift */ = {isa = PBXFileReference; fileEncoding = 4; lastKnownFileType = sourcecode.swift; path = CustomRules.swift; sourceTree = "<group>"; };
		3B30C4A01C3785B300E04027 /* YamlParserTests.swift */ = {isa = PBXFileReference; fileEncoding = 4; lastKnownFileType = sourcecode.swift; path = YamlParserTests.swift; sourceTree = "<group>"; };
		3B5B9FE01C444DA20009AD27 /* Array+SwiftLint.swift */ = {isa = PBXFileReference; fileEncoding = 4; lastKnownFileType = sourcecode.swift; path = "Array+SwiftLint.swift"; sourceTree = "<group>"; };
		3B828E521C546468000D180E /* RuleConfiguration.swift */ = {isa = PBXFileReference; fileEncoding = 4; lastKnownFileType = sourcecode.swift; path = RuleConfiguration.swift; sourceTree = "<group>"; };
		3BA79C9A1C4767910057E705 /* NSRange+SwiftLint.swift */ = {isa = PBXFileReference; fileEncoding = 4; lastKnownFileType = sourcecode.swift; path = "NSRange+SwiftLint.swift"; sourceTree = "<group>"; };
		3BB47D821C514E8100AE6A10 /* RegexConfiguration.swift */ = {isa = PBXFileReference; fileEncoding = 4; lastKnownFileType = sourcecode.swift; path = RegexConfiguration.swift; sourceTree = "<group>"; };
		3BB47D841C51D80000AE6A10 /* NSRegularExpression+SwiftLint.swift */ = {isa = PBXFileReference; fileEncoding = 4; lastKnownFileType = sourcecode.swift; path = "NSRegularExpression+SwiftLint.swift"; sourceTree = "<group>"; };
		3BB47D861C51DE6E00AE6A10 /* CustomRulesTests.swift */ = {isa = PBXFileReference; fileEncoding = 4; lastKnownFileType = sourcecode.swift; path = CustomRulesTests.swift; sourceTree = "<group>"; };
		3BBF2F9C1C640A0F006CD775 /* SwiftyTextTable.framework */ = {isa = PBXFileReference; lastKnownFileType = wrapper.framework; path = SwiftyTextTable.framework; sourceTree = BUILT_PRODUCTS_DIR; };
		3BCC04CC1C4F5694006073C3 /* ConfigurationError.swift */ = {isa = PBXFileReference; fileEncoding = 4; lastKnownFileType = sourcecode.swift; path = ConfigurationError.swift; sourceTree = "<group>"; };
		3BCC04CF1C4F56D3006073C3 /* SeverityLevelsConfiguration.swift */ = {isa = PBXFileReference; fileEncoding = 4; lastKnownFileType = sourcecode.swift; path = SeverityLevelsConfiguration.swift; sourceTree = "<group>"; };
		3BCC04D01C4F56D3006073C3 /* NameConfiguration.swift */ = {isa = PBXFileReference; fileEncoding = 4; lastKnownFileType = sourcecode.swift; path = NameConfiguration.swift; sourceTree = "<group>"; };
		3BCC04D31C502BAB006073C3 /* RuleConfigurationTests.swift */ = {isa = PBXFileReference; fileEncoding = 4; lastKnownFileType = sourcecode.swift; path = RuleConfigurationTests.swift; sourceTree = "<group>"; };
		3BD9CD3C1C37175B009A5D25 /* YamlParser.swift */ = {isa = PBXFileReference; fileEncoding = 4; lastKnownFileType = sourcecode.swift; path = YamlParser.swift; sourceTree = "<group>"; };
		3BDB224A1C345B4900473680 /* ProjectMock */ = {isa = PBXFileReference; lastKnownFileType = folder; path = ProjectMock; sourceTree = "<group>"; };
		4DB7815C1CAD690100BC4723 /* LegacyCGGeometryFunctionsRule.swift */ = {isa = PBXFileReference; fileEncoding = 4; lastKnownFileType = sourcecode.swift; path = LegacyCGGeometryFunctionsRule.swift; sourceTree = "<group>"; };
		4DCB8E7D1CBE43640070FCF0 /* RegexHelpers.swift */ = {isa = PBXFileReference; fileEncoding = 4; lastKnownFileType = sourcecode.swift; path = RegexHelpers.swift; sourceTree = "<group>"; };
		5499CA961A2394B700783309 /* Components.plist */ = {isa = PBXFileReference; lastKnownFileType = text.plist.xml; path = Components.plist; sourceTree = "<group>"; };
		5499CA971A2394B700783309 /* Info.plist */ = {isa = PBXFileReference; lastKnownFileType = text.plist.xml; path = Info.plist; sourceTree = "<group>"; };
		57ED82791CF65183002B3513 /* JUnitReporter.swift */ = {isa = PBXFileReference; fileEncoding = 4; lastKnownFileType = sourcecode.swift; path = JUnitReporter.swift; sourceTree = "<group>"; };
		65454F451B14D73800319A6C /* ControlStatementRule.swift */ = {isa = PBXFileReference; fileEncoding = 4; lastKnownFileType = sourcecode.swift; path = ControlStatementRule.swift; sourceTree = "<group>"; };
		692B1EB11BD7E00F00EAABFF /* OpeningBraceRule.swift */ = {isa = PBXFileReference; fileEncoding = 4; lastKnownFileType = sourcecode.swift; path = OpeningBraceRule.swift; sourceTree = "<group>"; };
		692B60AB1BD8F2E700C7AA22 /* StatementPositionRule.swift */ = {isa = PBXFileReference; fileEncoding = 4; lastKnownFileType = sourcecode.swift; path = StatementPositionRule.swift; sourceTree = "<group>"; };
		695BE9CE1BDFD92B0071E985 /* CommaRule.swift */ = {isa = PBXFileReference; fileEncoding = 4; lastKnownFileType = sourcecode.swift; path = CommaRule.swift; sourceTree = "<group>"; };
		6C7045431C6ADA450003F15A /* SourceKitCrashTests.swift */ = {isa = PBXFileReference; fileEncoding = 4; lastKnownFileType = sourcecode.swift; path = SourceKitCrashTests.swift; sourceTree = "<group>"; };
		6CB514E81C760C6900FA02C4 /* Structure+SwiftLint.swift */ = {isa = PBXFileReference; fileEncoding = 4; lastKnownFileType = sourcecode.swift; path = "Structure+SwiftLint.swift"; sourceTree = "<group>"; };
		6CC4259A1C77046200AEA885 /* SyntaxMap+SwiftLint.swift */ = {isa = PBXFileReference; fileEncoding = 4; lastKnownFileType = sourcecode.swift; path = "SyntaxMap+SwiftLint.swift"; sourceTree = "<group>"; };
		725094881D0855760039B353 /* StatementPositionConfiguration.swift */ = {isa = PBXFileReference; fileEncoding = 4; lastKnownFileType = sourcecode.swift; path = StatementPositionConfiguration.swift; sourceTree = "<group>"; };
		83894F211B0C928A006214E1 /* RulesCommand.swift */ = {isa = PBXFileReference; fileEncoding = 4; lastKnownFileType = sourcecode.swift; path = RulesCommand.swift; sourceTree = "<group>"; };
		83D71E261B131EB5000395DE /* RuleDescription.swift */ = {isa = PBXFileReference; fileEncoding = 4; lastKnownFileType = sourcecode.swift; path = RuleDescription.swift; sourceTree = "<group>"; };
		B2902A0B1D66815600BFCCF7 /* PrivateUnitTestRule.swift */ = {isa = PBXFileReference; fileEncoding = 4; lastKnownFileType = sourcecode.swift; path = PrivateUnitTestRule.swift; sourceTree = "<group>"; };
		B2902A0D1D6681F700BFCCF7 /* PrivateUnitTestConfiguration.swift */ = {isa = PBXFileReference; fileEncoding = 4; lastKnownFileType = sourcecode.swift; path = PrivateUnitTestConfiguration.swift; sourceTree = "<group>"; };
		B58AEED51C492C7B00E901FD /* ForceUnwrappingRule.swift */ = {isa = PBXFileReference; fileEncoding = 4; lastKnownFileType = sourcecode.swift; path = ForceUnwrappingRule.swift; sourceTree = "<group>"; };
		BF48D2D61CBCCA5F0080BDAE /* TrailingWhitespaceConfiguration.swift */ = {isa = PBXFileReference; fileEncoding = 4; lastKnownFileType = sourcecode.swift; path = TrailingWhitespaceConfiguration.swift; sourceTree = "<group>"; };
		D0D1211B19E87861005E4BAA /* main.swift */ = {isa = PBXFileReference; lastKnownFileType = sourcecode.swift; path = main.swift; sourceTree = "<group>"; usesTabs = 0; };
		D0D1212419E878CC005E4BAA /* Common.xcconfig */ = {isa = PBXFileReference; lastKnownFileType = text.xcconfig; path = Common.xcconfig; sourceTree = "<group>"; };
		D0D1212619E878CC005E4BAA /* Debug.xcconfig */ = {isa = PBXFileReference; lastKnownFileType = text.xcconfig; path = Debug.xcconfig; sourceTree = "<group>"; };
		D0D1212719E878CC005E4BAA /* Profile.xcconfig */ = {isa = PBXFileReference; lastKnownFileType = text.xcconfig; path = Profile.xcconfig; sourceTree = "<group>"; };
		D0D1212819E878CC005E4BAA /* Release.xcconfig */ = {isa = PBXFileReference; lastKnownFileType = text.xcconfig; path = Release.xcconfig; sourceTree = "<group>"; };
		D0D1212919E878CC005E4BAA /* Test.xcconfig */ = {isa = PBXFileReference; lastKnownFileType = text.xcconfig; path = Test.xcconfig; sourceTree = "<group>"; };
		D0D1212B19E878CC005E4BAA /* Application.xcconfig */ = {isa = PBXFileReference; lastKnownFileType = text.xcconfig; path = Application.xcconfig; sourceTree = "<group>"; };
		D0D1212C19E878CC005E4BAA /* Framework.xcconfig */ = {isa = PBXFileReference; lastKnownFileType = text.xcconfig; path = Framework.xcconfig; sourceTree = "<group>"; };
		D0D1212D19E878CC005E4BAA /* StaticLibrary.xcconfig */ = {isa = PBXFileReference; lastKnownFileType = text.xcconfig; path = StaticLibrary.xcconfig; sourceTree = "<group>"; };
		D0D1212F19E878CC005E4BAA /* iOS-Application.xcconfig */ = {isa = PBXFileReference; lastKnownFileType = text.xcconfig; path = "iOS-Application.xcconfig"; sourceTree = "<group>"; };
		D0D1213019E878CC005E4BAA /* iOS-Base.xcconfig */ = {isa = PBXFileReference; lastKnownFileType = text.xcconfig; path = "iOS-Base.xcconfig"; sourceTree = "<group>"; };
		D0D1213119E878CC005E4BAA /* iOS-Framework.xcconfig */ = {isa = PBXFileReference; lastKnownFileType = text.xcconfig; path = "iOS-Framework.xcconfig"; sourceTree = "<group>"; };
		D0D1213219E878CC005E4BAA /* iOS-StaticLibrary.xcconfig */ = {isa = PBXFileReference; lastKnownFileType = text.xcconfig; path = "iOS-StaticLibrary.xcconfig"; sourceTree = "<group>"; };
		D0D1213419E878CC005E4BAA /* Mac-Application.xcconfig */ = {isa = PBXFileReference; lastKnownFileType = text.xcconfig; path = "Mac-Application.xcconfig"; sourceTree = "<group>"; };
		D0D1213519E878CC005E4BAA /* Mac-Base.xcconfig */ = {isa = PBXFileReference; lastKnownFileType = text.xcconfig; path = "Mac-Base.xcconfig"; sourceTree = "<group>"; };
		D0D1213619E878CC005E4BAA /* Mac-DynamicLibrary.xcconfig */ = {isa = PBXFileReference; lastKnownFileType = text.xcconfig; path = "Mac-DynamicLibrary.xcconfig"; sourceTree = "<group>"; };
		D0D1213719E878CC005E4BAA /* Mac-Framework.xcconfig */ = {isa = PBXFileReference; lastKnownFileType = text.xcconfig; path = "Mac-Framework.xcconfig"; sourceTree = "<group>"; };
		D0D1213819E878CC005E4BAA /* Mac-StaticLibrary.xcconfig */ = {isa = PBXFileReference; lastKnownFileType = text.xcconfig; path = "Mac-StaticLibrary.xcconfig"; sourceTree = "<group>"; };
		D0D1213919E878CC005E4BAA /* README.md */ = {isa = PBXFileReference; lastKnownFileType = net.daringfireball.markdown; path = README.md; sourceTree = "<group>"; };
		D0D1216D19E87B05005E4BAA /* SwiftLintFramework.framework */ = {isa = PBXFileReference; explicitFileType = wrapper.framework; includeInIndex = 0; path = SwiftLintFramework.framework; sourceTree = BUILT_PRODUCTS_DIR; };
		D0D1217019E87B05005E4BAA /* Info.plist */ = {isa = PBXFileReference; lastKnownFileType = text.plist.xml; path = Info.plist; sourceTree = "<group>"; };
		D0D1217719E87B05005E4BAA /* SwiftLintFrameworkTests.xctest */ = {isa = PBXFileReference; explicitFileType = wrapper.cfbundle; includeInIndex = 0; path = SwiftLintFrameworkTests.xctest; sourceTree = BUILT_PRODUCTS_DIR; };
		D0D1217D19E87B05005E4BAA /* Info.plist */ = {isa = PBXFileReference; lastKnownFileType = text.plist.xml; path = Info.plist; sourceTree = "<group>"; };
		D0E7B63219E9C64500EDBA4D /* swiftlint.app */ = {isa = PBXFileReference; explicitFileType = wrapper.application; includeInIndex = 0; path = swiftlint.app; sourceTree = BUILT_PRODUCTS_DIR; };
		D4348EE91C46122C007707FB /* FunctionBodyLengthRuleTests.swift */ = {isa = PBXFileReference; fileEncoding = 4; lastKnownFileType = sourcecode.swift; path = FunctionBodyLengthRuleTests.swift; sourceTree = "<group>"; };
		D44AD2741C0AA3730048F7B0 /* LegacyConstructorRule.swift */ = {isa = PBXFileReference; fileEncoding = 4; lastKnownFileType = sourcecode.swift; path = LegacyConstructorRule.swift; sourceTree = "<group>"; };
		E57B23C01B1D8BF000DEA512 /* ReturnArrowWhitespaceRule.swift */ = {isa = PBXFileReference; fileEncoding = 4; lastKnownFileType = sourcecode.swift; path = ReturnArrowWhitespaceRule.swift; sourceTree = "<group>"; };
		E5A167C81B25A0B000CF2D03 /* OperatorFunctionWhitespaceRule.swift */ = {isa = PBXFileReference; fileEncoding = 4; lastKnownFileType = sourcecode.swift; path = OperatorFunctionWhitespaceRule.swift; sourceTree = "<group>"; };
		E802ECFF1C56A56000A35AE1 /* Benchmark.swift */ = {isa = PBXFileReference; fileEncoding = 4; lastKnownFileType = sourcecode.swift; path = Benchmark.swift; sourceTree = "<group>"; };
		E809EDA01B8A71DF00399043 /* Configuration.swift */ = {isa = PBXFileReference; fileEncoding = 4; lastKnownFileType = sourcecode.swift; path = Configuration.swift; sourceTree = "<group>"; };
		E809EDA21B8A73FB00399043 /* ConfigurationTests.swift */ = {isa = PBXFileReference; fileEncoding = 4; lastKnownFileType = sourcecode.swift; path = ConfigurationTests.swift; sourceTree = "<group>"; };
		E80E018C1B92C0F60078EB70 /* Command.swift */ = {isa = PBXFileReference; fileEncoding = 4; lastKnownFileType = sourcecode.swift; path = Command.swift; sourceTree = "<group>"; };
		E80E018E1B92C1350078EB70 /* Region.swift */ = {isa = PBXFileReference; fileEncoding = 4; lastKnownFileType = sourcecode.swift; path = Region.swift; sourceTree = "<group>"; };
		E81224991B04F85B001783D2 /* TestHelpers.swift */ = {isa = PBXFileReference; fileEncoding = 4; lastKnownFileType = sourcecode.swift; path = TestHelpers.swift; sourceTree = "<group>"; };
		E812249B1B04FADC001783D2 /* Linter.swift */ = {isa = PBXFileReference; fileEncoding = 4; lastKnownFileType = sourcecode.swift; path = Linter.swift; sourceTree = "<group>"; };
		E816194B1BFBF35D00946723 /* SwiftDeclarationKind+SwiftLint.swift */ = {isa = PBXFileReference; fileEncoding = 4; lastKnownFileType = sourcecode.swift; path = "SwiftDeclarationKind+SwiftLint.swift"; sourceTree = "<group>"; };
		E816194D1BFBFEAB00946723 /* ForceTryRule.swift */ = {isa = PBXFileReference; fileEncoding = 4; lastKnownFileType = sourcecode.swift; path = ForceTryRule.swift; sourceTree = "<group>"; };
		E81619521BFC162C00946723 /* QueuedPrint.swift */ = {isa = PBXFileReference; fileEncoding = 4; lastKnownFileType = sourcecode.swift; path = QueuedPrint.swift; sourceTree = "<group>"; };
		E81CDE701C00FEAA00B430F6 /* ValidDocsRule.swift */ = {isa = PBXFileReference; fileEncoding = 4; lastKnownFileType = sourcecode.swift; path = ValidDocsRule.swift; sourceTree = "<group>"; };
		E81FB3E31C6D507B00DC988F /* CommonOptions.swift */ = {isa = PBXFileReference; fileEncoding = 4; lastKnownFileType = sourcecode.swift; path = CommonOptions.swift; sourceTree = "<group>"; };
		E832F10A1B17E2F5003F265F /* NSFileManager+SwiftLint.swift */ = {isa = PBXFileReference; fileEncoding = 4; lastKnownFileType = sourcecode.swift; path = "NSFileManager+SwiftLint.swift"; sourceTree = "<group>"; };
		E832F10C1B17E725003F265F /* IntegrationTests.swift */ = {isa = PBXFileReference; fileEncoding = 4; lastKnownFileType = sourcecode.swift; path = IntegrationTests.swift; sourceTree = "<group>"; };
		E83A0B341A5D382B0041A60A /* VersionCommand.swift */ = {isa = PBXFileReference; fileEncoding = 4; lastKnownFileType = sourcecode.swift; path = VersionCommand.swift; sourceTree = "<group>"; };
		E847F0A81BFBBABD00EA9363 /* EmptyCountRule.swift */ = {isa = PBXFileReference; fileEncoding = 4; lastKnownFileType = sourcecode.swift; path = EmptyCountRule.swift; sourceTree = "<group>"; };
		E849FF271BF9481A009AE999 /* MissingDocsRule.swift */ = {isa = PBXFileReference; fileEncoding = 4; lastKnownFileType = sourcecode.swift; path = MissingDocsRule.swift; sourceTree = "<group>"; };
		E84E07461C13F95300F11122 /* AutoCorrectCommand.swift */ = {isa = PBXFileReference; fileEncoding = 4; lastKnownFileType = sourcecode.swift; path = AutoCorrectCommand.swift; sourceTree = "<group>"; };
		E861519A1B0573B900C54AC0 /* LintCommand.swift */ = {isa = PBXFileReference; fileEncoding = 4; lastKnownFileType = sourcecode.swift; path = LintCommand.swift; sourceTree = "<group>"; };
		E86396C11BADAAE5002C9E88 /* Reporter.swift */ = {isa = PBXFileReference; fileEncoding = 4; lastKnownFileType = sourcecode.swift; path = Reporter.swift; sourceTree = "<group>"; };
		E86396C41BADAC15002C9E88 /* XcodeReporter.swift */ = {isa = PBXFileReference; fileEncoding = 4; lastKnownFileType = sourcecode.swift; path = XcodeReporter.swift; sourceTree = "<group>"; };
		E86396C61BADAFE6002C9E88 /* ReporterTests.swift */ = {isa = PBXFileReference; fileEncoding = 4; lastKnownFileType = sourcecode.swift; path = ReporterTests.swift; sourceTree = "<group>"; };
		E86396C81BADB2B9002C9E88 /* JSONReporter.swift */ = {isa = PBXFileReference; fileEncoding = 4; lastKnownFileType = sourcecode.swift; path = JSONReporter.swift; sourceTree = "<group>"; };
		E86396CA1BADB519002C9E88 /* CSVReporter.swift */ = {isa = PBXFileReference; fileEncoding = 4; lastKnownFileType = sourcecode.swift; path = CSVReporter.swift; sourceTree = "<group>"; };
		E868473B1A587C6E0043DC65 /* sourcekitd.framework */ = {isa = PBXFileReference; lastKnownFileType = wrapper.framework; name = sourcekitd.framework; path = Toolchains/XcodeDefault.xctoolchain/usr/lib/sourcekitd.framework; sourceTree = DEVELOPER_DIR; };
		E876BFBD1B07828500114ED5 /* SourceKittenFramework.framework */ = {isa = PBXFileReference; lastKnownFileType = wrapper.framework; path = SourceKittenFramework.framework; sourceTree = BUILT_PRODUCTS_DIR; };
		E87E4A041BFB927C00FCFE46 /* TrailingSemicolonRule.swift */ = {isa = PBXFileReference; fileEncoding = 4; lastKnownFileType = sourcecode.swift; path = TrailingSemicolonRule.swift; sourceTree = "<group>"; };
		E87E4A081BFB9CAE00FCFE46 /* SyntaxKind+SwiftLint.swift */ = {isa = PBXFileReference; fileEncoding = 4; lastKnownFileType = sourcecode.swift; path = "SyntaxKind+SwiftLint.swift"; sourceTree = "<group>"; };
		E88DEA6A1B0983FE00A66CB0 /* StyleViolation.swift */ = {isa = PBXFileReference; fileEncoding = 4; lastKnownFileType = sourcecode.swift; path = StyleViolation.swift; sourceTree = "<group>"; };
		E88DEA6E1B09843F00A66CB0 /* Location.swift */ = {isa = PBXFileReference; fileEncoding = 4; lastKnownFileType = sourcecode.swift; path = Location.swift; sourceTree = "<group>"; };
		E88DEA701B09847500A66CB0 /* ViolationSeverity.swift */ = {isa = PBXFileReference; fileEncoding = 4; lastKnownFileType = sourcecode.swift; path = ViolationSeverity.swift; sourceTree = "<group>"; };
		E88DEA721B0984C400A66CB0 /* String+SwiftLint.swift */ = {isa = PBXFileReference; fileEncoding = 4; lastKnownFileType = sourcecode.swift; path = "String+SwiftLint.swift"; sourceTree = "<group>"; };
		E88DEA741B09852000A66CB0 /* File+SwiftLint.swift */ = {isa = PBXFileReference; fileEncoding = 4; lastKnownFileType = sourcecode.swift; path = "File+SwiftLint.swift"; sourceTree = "<group>"; };
		E88DEA761B098D0C00A66CB0 /* Rule.swift */ = {isa = PBXFileReference; fileEncoding = 4; lastKnownFileType = sourcecode.swift; path = Rule.swift; sourceTree = "<group>"; };
		E88DEA781B098D4400A66CB0 /* RuleParameter.swift */ = {isa = PBXFileReference; fileEncoding = 4; lastKnownFileType = sourcecode.swift; path = RuleParameter.swift; sourceTree = "<group>"; };
		E88DEA7B1B098D7D00A66CB0 /* LineLengthRule.swift */ = {isa = PBXFileReference; fileEncoding = 4; lastKnownFileType = sourcecode.swift; path = LineLengthRule.swift; sourceTree = "<group>"; };
		E88DEA7D1B098F2A00A66CB0 /* LeadingWhitespaceRule.swift */ = {isa = PBXFileReference; fileEncoding = 4; lastKnownFileType = sourcecode.swift; path = LeadingWhitespaceRule.swift; sourceTree = "<group>"; };
		E88DEA7F1B09903300A66CB0 /* ForceCastRule.swift */ = {isa = PBXFileReference; fileEncoding = 4; lastKnownFileType = sourcecode.swift; path = ForceCastRule.swift; sourceTree = "<group>"; };
		E88DEA811B0990A700A66CB0 /* TodoRule.swift */ = {isa = PBXFileReference; fileEncoding = 4; lastKnownFileType = sourcecode.swift; path = TodoRule.swift; sourceTree = "<group>"; };
		E88DEA831B0990F500A66CB0 /* ColonRule.swift */ = {isa = PBXFileReference; fileEncoding = 4; lastKnownFileType = sourcecode.swift; path = ColonRule.swift; sourceTree = "<group>"; };
		E88DEA851B0991BF00A66CB0 /* TrailingWhitespaceRule.swift */ = {isa = PBXFileReference; fileEncoding = 4; lastKnownFileType = sourcecode.swift; path = TrailingWhitespaceRule.swift; sourceTree = "<group>"; };
		E88DEA871B09924C00A66CB0 /* TrailingNewlineRule.swift */ = {isa = PBXFileReference; fileEncoding = 4; lastKnownFileType = sourcecode.swift; path = TrailingNewlineRule.swift; sourceTree = "<group>"; };
		E88DEA891B0992B300A66CB0 /* FileLengthRule.swift */ = {isa = PBXFileReference; fileEncoding = 4; lastKnownFileType = sourcecode.swift; path = FileLengthRule.swift; sourceTree = "<group>"; };
		E88DEA8B1B0999A000A66CB0 /* ASTRule.swift */ = {isa = PBXFileReference; fileEncoding = 4; lastKnownFileType = sourcecode.swift; path = ASTRule.swift; sourceTree = "<group>"; };
		E88DEA8D1B0999CD00A66CB0 /* TypeBodyLengthRule.swift */ = {isa = PBXFileReference; fileEncoding = 4; lastKnownFileType = sourcecode.swift; path = TypeBodyLengthRule.swift; sourceTree = "<group>"; };
		E88DEA8F1B099A3100A66CB0 /* FunctionBodyLengthRule.swift */ = {isa = PBXFileReference; fileEncoding = 4; lastKnownFileType = sourcecode.swift; path = FunctionBodyLengthRule.swift; sourceTree = "<group>"; };
		E88DEA911B099B1F00A66CB0 /* TypeNameRule.swift */ = {isa = PBXFileReference; fileEncoding = 4; lastKnownFileType = sourcecode.swift; path = TypeNameRule.swift; sourceTree = "<group>"; };
		E88DEA931B099C0900A66CB0 /* VariableNameRule.swift */ = {isa = PBXFileReference; fileEncoding = 4; lastKnownFileType = sourcecode.swift; path = VariableNameRule.swift; sourceTree = "<group>"; };
		E88DEA951B099CF200A66CB0 /* NestingRule.swift */ = {isa = PBXFileReference; fileEncoding = 4; lastKnownFileType = sourcecode.swift; path = NestingRule.swift; sourceTree = "<group>"; };
		E89376AC1B8A701E0025708E /* Yaml.framework */ = {isa = PBXFileReference; lastKnownFileType = wrapper.framework; path = Yaml.framework; sourceTree = BUILT_PRODUCTS_DIR; };
		E8AB1A2D1A649F2100452012 /* libclang.dylib */ = {isa = PBXFileReference; lastKnownFileType = "compiled.mach-o.dylib"; name = libclang.dylib; path = Toolchains/XcodeDefault.xctoolchain/usr/lib/libclang.dylib; sourceTree = DEVELOPER_DIR; };
		E8B067801C13E49600E9E13F /* Configuration+CommandLine.swift */ = {isa = PBXFileReference; fileEncoding = 4; lastKnownFileType = sourcecode.swift; path = "Configuration+CommandLine.swift"; sourceTree = "<group>"; };
		E8B67C3D1C095E6300FDED8E /* Correction.swift */ = {isa = PBXFileReference; fileEncoding = 4; lastKnownFileType = sourcecode.swift; path = Correction.swift; sourceTree = "<group>"; };
		E8BA7E101B07A3EC003E02D0 /* Commandant.framework */ = {isa = PBXFileReference; lastKnownFileType = wrapper.framework; path = Commandant.framework; sourceTree = BUILT_PRODUCTS_DIR; };
		E8BA7E121B07A3F3003E02D0 /* Result.framework */ = {isa = PBXFileReference; lastKnownFileType = wrapper.framework; path = Result.framework; sourceTree = BUILT_PRODUCTS_DIR; };
		E8BB8F9B1B17DE3B00199606 /* RulesTests.swift */ = {isa = PBXFileReference; fileEncoding = 4; lastKnownFileType = sourcecode.swift; path = RulesTests.swift; sourceTree = "<group>"; };
		E8C0DFCC1AD349DB007EE3D4 /* SWXMLHash.framework */ = {isa = PBXFileReference; lastKnownFileType = wrapper.framework; path = SWXMLHash.framework; sourceTree = BUILT_PRODUCTS_DIR; };
		E8EA41161C2D1DBE004F9930 /* CheckstyleReporter.swift */ = {isa = PBXFileReference; fileEncoding = 4; lastKnownFileType = sourcecode.swift; path = CheckstyleReporter.swift; sourceTree = "<group>"; };
		F22314AE1D4F7C77009AD165 /* LegacyNSGeometryFunctionsRule.swift */ = {isa = PBXFileReference; fileEncoding = 4; lastKnownFileType = sourcecode.swift; path = LegacyNSGeometryFunctionsRule.swift; sourceTree = "<group>"; };
		F9D73F021D0CF15E00222FC4 /* test.txt */ = {isa = PBXFileReference; fileEncoding = 4; lastKnownFileType = text; path = test.txt; sourceTree = "<group>"; };
/* End PBXFileReference section */

/* Begin PBXFrameworksBuildPhase section */
		D0D1216919E87B05005E4BAA /* Frameworks */ = {
			isa = PBXFrameworksBuildPhase;
			buildActionMask = 2147483647;
			files = (
				E89376AD1B8A701E0025708E /* Yaml.framework in Frameworks */,
				E876BFBE1B07828500114ED5 /* SourceKittenFramework.framework in Frameworks */,
				E8C0DFCD1AD349DB007EE3D4 /* SWXMLHash.framework in Frameworks */,
				3BBF2F9D1C640A0F006CD775 /* SwiftyTextTable.framework in Frameworks */,
			);
			runOnlyForDeploymentPostprocessing = 0;
		};
		D0D1217419E87B05005E4BAA /* Frameworks */ = {
			isa = PBXFrameworksBuildPhase;
			buildActionMask = 2147483647;
			files = (
				D0D1217819E87B05005E4BAA /* SwiftLintFramework.framework in Frameworks */,
			);
			runOnlyForDeploymentPostprocessing = 0;
		};
		D0E7B62F19E9C64500EDBA4D /* Frameworks */ = {
			isa = PBXFrameworksBuildPhase;
			buildActionMask = 2147483647;
			files = (
				6CB8A80C1D11A7E10052816E /* Commandant.framework in Frameworks */,
				6CB8A80D1D11A7E10052816E /* Result.framework in Frameworks */,
				D0E7B65319E9C6AD00EDBA4D /* SwiftLintFramework.framework in Frameworks */,
			);
			runOnlyForDeploymentPostprocessing = 0;
		};
/* End PBXFrameworksBuildPhase section */

/* Begin PBXGroup section */
		3B12C9BE1C3209AC000B423F /* Resources */ = {
			isa = PBXGroup;
			children = (
				3B12C9BF1C3209AC000B423F /* test.yml */,
				3BDB224A1C345B4900473680 /* ProjectMock */,
				F9D73F021D0CF15E00222FC4 /* test.txt */,
			);
			path = Resources;
			sourceTree = "<group>";
		};
		3BCC04CE1C4F56D3006073C3 /* RuleConfigurations */ = {
			isa = PBXGroup;
			children = (
				3BCC04D01C4F56D3006073C3 /* NameConfiguration.swift */,
				B2902A0D1D6681F700BFCCF7 /* PrivateUnitTestConfiguration.swift */,
				3BB47D821C514E8100AE6A10 /* RegexConfiguration.swift */,
				3B0B14531C505D6300BE82F7 /* SeverityConfiguration.swift */,
				3BCC04CF1C4F56D3006073C3 /* SeverityLevelsConfiguration.swift */,
				725094881D0855760039B353 /* StatementPositionConfiguration.swift */,
				BF48D2D61CBCCA5F0080BDAE /* TrailingWhitespaceConfiguration.swift */,
			);
			path = RuleConfigurations;
			sourceTree = "<group>";
		};
		4DCB8E7C1CBE43530070FCF0 /* Helpers */ = {
			isa = PBXGroup;
			children = (
				4DCB8E7D1CBE43640070FCF0 /* RegexHelpers.swift */,
			);
			path = Helpers;
			sourceTree = "<group>";
		};
		5499CA981A2394BD00783309 /* Supporting Files */ = {
			isa = PBXGroup;
			children = (
				E8BA7E101B07A3EC003E02D0 /* Commandant.framework */,
				E8BA7E121B07A3F3003E02D0 /* Result.framework */,
				5499CA961A2394B700783309 /* Components.plist */,
				5499CA971A2394B700783309 /* Info.plist */,
			);
			path = "Supporting Files";
			sourceTree = "<group>";
		};
		D0D1210F19E87861005E4BAA = {
			isa = PBXGroup;
			children = (
				D0D1211919E87861005E4BAA /* Products */,
				D0D1211A19E87861005E4BAA /* swiftlint */,
				D0D1216E19E87B05005E4BAA /* SwiftLintFramework */,
				D0D1217B19E87B05005E4BAA /* SwiftLintFrameworkTests */,
			);
			indentWidth = 4;
			sourceTree = "<group>";
			tabWidth = 4;
			usesTabs = 0;
		};
		D0D1211919E87861005E4BAA /* Products */ = {
			isa = PBXGroup;
			children = (
				D0D1216D19E87B05005E4BAA /* SwiftLintFramework.framework */,
				D0D1217719E87B05005E4BAA /* SwiftLintFrameworkTests.xctest */,
				D0E7B63219E9C64500EDBA4D /* swiftlint.app */,
			);
			name = Products;
			sourceTree = "<group>";
		};
		D0D1211A19E87861005E4BAA /* swiftlint */ = {
			isa = PBXGroup;
			children = (
				E802ECFE1C56A54600A35AE1 /* Helpers */,
				E8B0677F1C13E48100E9E13F /* Extensions */,
				E85FF9921C13E35400714267 /* Commands */,
				D0D1211B19E87861005E4BAA /* main.swift */,
				5499CA981A2394BD00783309 /* Supporting Files */,
			);
			name = swiftlint;
			path = Source/swiftlint;
			sourceTree = "<group>";
		};
		D0D1212219E878CC005E4BAA /* Configuration */ = {
			isa = PBXGroup;
			children = (
				D0D1212319E878CC005E4BAA /* Base */,
				D0D1212E19E878CC005E4BAA /* iOS */,
				D0D1213319E878CC005E4BAA /* Mac OS X */,
				D0D1213919E878CC005E4BAA /* README.md */,
			);
			name = Configuration;
			path = Carthage/Checkouts/xcconfigs;
			sourceTree = SOURCE_ROOT;
		};
		D0D1212319E878CC005E4BAA /* Base */ = {
			isa = PBXGroup;
			children = (
				D0D1212419E878CC005E4BAA /* Common.xcconfig */,
				D0D1212519E878CC005E4BAA /* Configurations */,
				D0D1212A19E878CC005E4BAA /* Targets */,
			);
			path = Base;
			sourceTree = "<group>";
		};
		D0D1212519E878CC005E4BAA /* Configurations */ = {
			isa = PBXGroup;
			children = (
				D0D1212619E878CC005E4BAA /* Debug.xcconfig */,
				D0D1212719E878CC005E4BAA /* Profile.xcconfig */,
				D0D1212819E878CC005E4BAA /* Release.xcconfig */,
				D0D1212919E878CC005E4BAA /* Test.xcconfig */,
			);
			path = Configurations;
			sourceTree = "<group>";
		};
		D0D1212A19E878CC005E4BAA /* Targets */ = {
			isa = PBXGroup;
			children = (
				D0D1212B19E878CC005E4BAA /* Application.xcconfig */,
				D0D1212C19E878CC005E4BAA /* Framework.xcconfig */,
				D0D1212D19E878CC005E4BAA /* StaticLibrary.xcconfig */,
			);
			path = Targets;
			sourceTree = "<group>";
		};
		D0D1212E19E878CC005E4BAA /* iOS */ = {
			isa = PBXGroup;
			children = (
				D0D1212F19E878CC005E4BAA /* iOS-Application.xcconfig */,
				D0D1213019E878CC005E4BAA /* iOS-Base.xcconfig */,
				D0D1213119E878CC005E4BAA /* iOS-Framework.xcconfig */,
				D0D1213219E878CC005E4BAA /* iOS-StaticLibrary.xcconfig */,
			);
			path = iOS;
			sourceTree = "<group>";
		};
		D0D1213319E878CC005E4BAA /* Mac OS X */ = {
			isa = PBXGroup;
			children = (
				D0D1213419E878CC005E4BAA /* Mac-Application.xcconfig */,
				D0D1213519E878CC005E4BAA /* Mac-Base.xcconfig */,
				D0D1213619E878CC005E4BAA /* Mac-DynamicLibrary.xcconfig */,
				D0D1213719E878CC005E4BAA /* Mac-Framework.xcconfig */,
				D0D1213819E878CC005E4BAA /* Mac-StaticLibrary.xcconfig */,
			);
			path = "Mac OS X";
			sourceTree = "<group>";
		};
		D0D1216E19E87B05005E4BAA /* SwiftLintFramework */ = {
			isa = PBXGroup;
			children = (
				E8A541811BF94604006BA322 /* Extensions */,
				4DCB8E7C1CBE43530070FCF0 /* Helpers */,
				E8A541801BF945FF006BA322 /* Models */,
				E8A5417F1BF945F9006BA322 /* Protocols */,
				E86396C31BADAC0D002C9E88 /* Reporters */,
				E88DEA7A1B098D7300A66CB0 /* Rules */,
				D0D1216F19E87B05005E4BAA /* Supporting Files */,
			);
			name = SwiftLintFramework;
			path = Source/SwiftLintFramework;
			sourceTree = "<group>";
		};
		D0D1216F19E87B05005E4BAA /* Supporting Files */ = {
			isa = PBXGroup;
			children = (
				3BBF2F9C1C640A0F006CD775 /* SwiftyTextTable.framework */,
				D0D1217019E87B05005E4BAA /* Info.plist */,
				E8C0DFCC1AD349DB007EE3D4 /* SWXMLHash.framework */,
				E876BFBD1B07828500114ED5 /* SourceKittenFramework.framework */,
				E89376AC1B8A701E0025708E /* Yaml.framework */,
				E8AB1A2D1A649F2100452012 /* libclang.dylib */,
				E868473B1A587C6E0043DC65 /* sourcekitd.framework */,
			);
			path = "Supporting Files";
			sourceTree = "<group>";
		};
		D0D1217B19E87B05005E4BAA /* SwiftLintFrameworkTests */ = {
			isa = PBXGroup;
			children = (
				D0D1212219E878CC005E4BAA /* Configuration */,
				D0D1217C19E87B05005E4BAA /* Supporting Files */,
				3B12C9BE1C3209AC000B423F /* Resources */,
				E809EDA21B8A73FB00399043 /* ConfigurationTests.swift */,
				D4348EE91C46122C007707FB /* FunctionBodyLengthRuleTests.swift */,
				E832F10C1B17E725003F265F /* IntegrationTests.swift */,
				E86396C61BADAFE6002C9E88 /* ReporterTests.swift */,
				E8BB8F9B1B17DE3B00199606 /* RulesTests.swift */,
				E81224991B04F85B001783D2 /* TestHelpers.swift */,
				02FD8AEE1BFC18D60014BFFB /* ExtendedNSStringTests.swift */,
				3B12C9C21C320A53000B423F /* Yaml+SwiftLintTests.swift */,
				3B12C9C61C3361CB000B423F /* RuleTests.swift */,
				3B30C4A01C3785B300E04027 /* YamlParserTests.swift */,
				3BCC04D31C502BAB006073C3 /* RuleConfigurationTests.swift */,
				3BB47D861C51DE6E00AE6A10 /* CustomRulesTests.swift */,
				6C7045431C6ADA450003F15A /* SourceKitCrashTests.swift */,
			);
			name = SwiftLintFrameworkTests;
			path = Tests/SwiftLintFramework;
			sourceTree = "<group>";
		};
		D0D1217C19E87B05005E4BAA /* Supporting Files */ = {
			isa = PBXGroup;
			children = (
				D0D1217D19E87B05005E4BAA /* Info.plist */,
			);
			path = "Supporting Files";
			sourceTree = "<group>";
		};
		E802ECFE1C56A54600A35AE1 /* Helpers */ = {
			isa = PBXGroup;
			children = (
				E802ECFF1C56A56000A35AE1 /* Benchmark.swift */,
				E81FB3E31C6D507B00DC988F /* CommonOptions.swift */,
			);
			path = Helpers;
			sourceTree = "<group>";
		};
		E85FF9921C13E35400714267 /* Commands */ = {
			isa = PBXGroup;
			children = (
				E84E07461C13F95300F11122 /* AutoCorrectCommand.swift */,
				E861519A1B0573B900C54AC0 /* LintCommand.swift */,
				83894F211B0C928A006214E1 /* RulesCommand.swift */,
				E83A0B341A5D382B0041A60A /* VersionCommand.swift */,
			);
			path = Commands;
			sourceTree = "<group>";
		};
		E86396C31BADAC0D002C9E88 /* Reporters */ = {
			isa = PBXGroup;
			children = (
				E8EA41161C2D1DBE004F9930 /* CheckstyleReporter.swift */,
				57ED82791CF65183002B3513 /* JUnitReporter.swift */,
				E86396CA1BADB519002C9E88 /* CSVReporter.swift */,
				E86396C81BADB2B9002C9E88 /* JSONReporter.swift */,
				E86396C41BADAC15002C9E88 /* XcodeReporter.swift */,
			);
			path = Reporters;
			sourceTree = "<group>";
		};
		E88DEA7A1B098D7300A66CB0 /* Rules */ = {
			isa = PBXGroup;
			children = (
				1F11B3CE1C252F23002E8FA8 /* ClosingBraceRule.swift */,
				E88DEA831B0990F500A66CB0 /* ColonRule.swift */,
				695BE9CE1BDFD92B0071E985 /* CommaRule.swift */,
				65454F451B14D73800319A6C /* ControlStatementRule.swift */,
				3B1DF0111C5148140011BCED /* CustomRules.swift */,
				2E02005E1C54BF680024D09D /* CyclomaticComplexityRule.swift */,
				E847F0A81BFBBABD00EA9363 /* EmptyCountRule.swift */,
				E88DEA891B0992B300A66CB0 /* FileLengthRule.swift */,
				E88DEA7F1B09903300A66CB0 /* ForceCastRule.swift */,
				E816194D1BFBFEAB00946723 /* ForceTryRule.swift */,
				B58AEED51C492C7B00E901FD /* ForceUnwrappingRule.swift */,
				E88DEA8F1B099A3100A66CB0 /* FunctionBodyLengthRule.swift */,
				2E5761A91C573B83003271AF /* FunctionParameterCountRule.swift */,
				E88DEA7D1B098F2A00A66CB0 /* LeadingWhitespaceRule.swift */,
				4DB7815C1CAD690100BC4723 /* LegacyCGGeometryFunctionsRule.swift */,
				006ECFC31C44E99E00EF6364 /* LegacyConstantRule.swift */,
				D44AD2741C0AA3730048F7B0 /* LegacyConstructorRule.swift */,
				F22314AE1D4F7C77009AD165 /* LegacyNSGeometryFunctionsRule.swift */,
				E88DEA7B1B098D7D00A66CB0 /* LineLengthRule.swift */,
				E849FF271BF9481A009AE999 /* MissingDocsRule.swift */,
				E88DEA951B099CF200A66CB0 /* NestingRule.swift */,
				692B1EB11BD7E00F00EAABFF /* OpeningBraceRule.swift */,
				E5A167C81B25A0B000CF2D03 /* OperatorFunctionWhitespaceRule.swift */,
<<<<<<< HEAD
				B2902A0B1D66815600BFCCF7 /* PrivateUnitTestRule.swift */,
=======
				094385021D5D4F78009168CF /* PrivateOutletRule.swift */,
>>>>>>> fbe768ec
				E57B23C01B1D8BF000DEA512 /* ReturnArrowWhitespaceRule.swift */,
				3BCC04CE1C4F56D3006073C3 /* RuleConfigurations */,
				692B60AB1BD8F2E700C7AA22 /* StatementPositionRule.swift */,
				E88DEA811B0990A700A66CB0 /* TodoRule.swift */,
				E88DEA871B09924C00A66CB0 /* TrailingNewlineRule.swift */,
				E87E4A041BFB927C00FCFE46 /* TrailingSemicolonRule.swift */,
				E88DEA851B0991BF00A66CB0 /* TrailingWhitespaceRule.swift */,
				E88DEA8D1B0999CD00A66CB0 /* TypeBodyLengthRule.swift */,
				E88DEA911B099B1F00A66CB0 /* TypeNameRule.swift */,
				E81CDE701C00FEAA00B430F6 /* ValidDocsRule.swift */,
				E88DEA931B099C0900A66CB0 /* VariableNameRule.swift */,
			);
			path = Rules;
			sourceTree = "<group>";
		};
		E8A5417F1BF945F9006BA322 /* Protocols */ = {
			isa = PBXGroup;
			children = (
				E88DEA8B1B0999A000A66CB0 /* ASTRule.swift */,
				E86396C11BADAAE5002C9E88 /* Reporter.swift */,
				E88DEA761B098D0C00A66CB0 /* Rule.swift */,
				3B828E521C546468000D180E /* RuleConfiguration.swift */,
			);
			path = Protocols;
			sourceTree = "<group>";
		};
		E8A541801BF945FF006BA322 /* Models */ = {
			isa = PBXGroup;
			children = (
				E80E018C1B92C0F60078EB70 /* Command.swift */,
				E8B67C3D1C095E6300FDED8E /* Correction.swift */,
				E809EDA01B8A71DF00399043 /* Configuration.swift */,
				E812249B1B04FADC001783D2 /* Linter.swift */,
				E88DEA6E1B09843F00A66CB0 /* Location.swift */,
				E80E018E1B92C1350078EB70 /* Region.swift */,
				83D71E261B131EB5000395DE /* RuleDescription.swift */,
				E88DEA781B098D4400A66CB0 /* RuleParameter.swift */,
				E88DEA6A1B0983FE00A66CB0 /* StyleViolation.swift */,
				E88DEA701B09847500A66CB0 /* ViolationSeverity.swift */,
				3B12C9C41C322032000B423F /* MasterRuleList.swift */,
				3BD9CD3C1C37175B009A5D25 /* YamlParser.swift */,
				3BCC04CC1C4F5694006073C3 /* ConfigurationError.swift */,
			);
			path = Models;
			sourceTree = "<group>";
		};
		E8A541811BF94604006BA322 /* Extensions */ = {
			isa = PBXGroup;
			children = (
				24E17F701B1481FF008195BE /* File+Cache.swift */,
				E88DEA741B09852000A66CB0 /* File+SwiftLint.swift */,
				E832F10A1B17E2F5003F265F /* NSFileManager+SwiftLint.swift */,
				E81619521BFC162C00946723 /* QueuedPrint.swift */,
				E88DEA721B0984C400A66CB0 /* String+SwiftLint.swift */,
				6CB514E81C760C6900FA02C4 /* Structure+SwiftLint.swift */,
				E816194B1BFBF35D00946723 /* SwiftDeclarationKind+SwiftLint.swift */,
				E87E4A081BFB9CAE00FCFE46 /* SyntaxKind+SwiftLint.swift */,
				6CC4259A1C77046200AEA885 /* SyntaxMap+SwiftLint.swift */,
				3B1150C91C31FC3F00D83B1E /* Yaml+SwiftLint.swift */,
				3B5B9FE01C444DA20009AD27 /* Array+SwiftLint.swift */,
				3BB47D841C51D80000AE6A10 /* NSRegularExpression+SwiftLint.swift */,
				3BA79C9A1C4767910057E705 /* NSRange+SwiftLint.swift */,
			);
			path = Extensions;
			sourceTree = "<group>";
		};
		E8B0677F1C13E48100E9E13F /* Extensions */ = {
			isa = PBXGroup;
			children = (
				E8B067801C13E49600E9E13F /* Configuration+CommandLine.swift */,
			);
			path = Extensions;
			sourceTree = "<group>";
		};
/* End PBXGroup section */

/* Begin PBXHeadersBuildPhase section */
		D0D1216A19E87B05005E4BAA /* Headers */ = {
			isa = PBXHeadersBuildPhase;
			buildActionMask = 2147483647;
			files = (
			);
			runOnlyForDeploymentPostprocessing = 0;
		};
/* End PBXHeadersBuildPhase section */

/* Begin PBXNativeTarget section */
		D0D1216C19E87B05005E4BAA /* SwiftLintFramework */ = {
			isa = PBXNativeTarget;
			buildConfigurationList = D0D1218419E87B05005E4BAA /* Build configuration list for PBXNativeTarget "SwiftLintFramework" */;
			buildPhases = (
				D0D1216819E87B05005E4BAA /* Sources */,
				D0D1216919E87B05005E4BAA /* Frameworks */,
				D0D1216A19E87B05005E4BAA /* Headers */,
			);
			buildRules = (
			);
			dependencies = (
			);
			name = SwiftLintFramework;
			productName = SourceKittenFramework;
			productReference = D0D1216D19E87B05005E4BAA /* SwiftLintFramework.framework */;
			productType = "com.apple.product-type.framework";
		};
		D0D1217619E87B05005E4BAA /* SwiftLintFrameworkTests */ = {
			isa = PBXNativeTarget;
			buildConfigurationList = D0D1218519E87B05005E4BAA /* Build configuration list for PBXNativeTarget "SwiftLintFrameworkTests" */;
			buildPhases = (
				D0D1217319E87B05005E4BAA /* Sources */,
				D0D1217419E87B05005E4BAA /* Frameworks */,
				3B12C9C01C3209C4000B423F /* Resources */,
			);
			buildRules = (
			);
			dependencies = (
				D0D1217A19E87B05005E4BAA /* PBXTargetDependency */,
			);
			name = SwiftLintFrameworkTests;
			productName = SourceKittenFrameworkTests;
			productReference = D0D1217719E87B05005E4BAA /* SwiftLintFrameworkTests.xctest */;
			productType = "com.apple.product-type.bundle.unit-test";
		};
		D0E7B63119E9C64500EDBA4D /* swiftlint */ = {
			isa = PBXNativeTarget;
			buildConfigurationList = D0E7B64919E9C64600EDBA4D /* Build configuration list for PBXNativeTarget "swiftlint" */;
			buildPhases = (
				C2265FAB1A4B86AC00158358 /* Check Xcode Version */,
				D0E7B62E19E9C64500EDBA4D /* Sources */,
				D0E7B62F19E9C64500EDBA4D /* Frameworks */,
				D0E7B65719E9C7C700EDBA4D /* Extract CLI Tool */,
				D0AAAB5319FB0960007B24B3 /* Embed Frameworks */,
				6CCFCF291CFEF6D3003239EB /* Embed Frameworks into SwiftLintFramework.framework */,
				6CCFCF321CFEF768003239EB /* Embed Swift libraries into SwiftLintFramework.framework */,
				E819854B1B09A3CB00CEB0D9 /* Run SwiftLint */,
			);
			buildRules = (
			);
			dependencies = (
				D0AAAB5219FB0960007B24B3 /* PBXTargetDependency */,
			);
			name = swiftlint;
			productName = swiftlint;
			productReference = D0E7B63219E9C64500EDBA4D /* swiftlint.app */;
			productType = "com.apple.product-type.application";
		};
/* End PBXNativeTarget section */

/* Begin PBXProject section */
		D0D1211019E87861005E4BAA /* Project object */ = {
			isa = PBXProject;
			attributes = {
				LastSwiftUpdateCheck = 0700;
				LastUpgradeCheck = 0700;
				ORGANIZATIONNAME = Realm;
				TargetAttributes = {
					D0D1216C19E87B05005E4BAA = {
						CreatedOnToolsVersion = 6.1;
					};
					D0D1217619E87B05005E4BAA = {
						CreatedOnToolsVersion = 6.1;
					};
					D0E7B63119E9C64500EDBA4D = {
						CreatedOnToolsVersion = 6.1;
					};
				};
			};
			buildConfigurationList = D0D1211319E87861005E4BAA /* Build configuration list for PBXProject "SwiftLint" */;
			compatibilityVersion = "Xcode 3.2";
			developmentRegion = English;
			hasScannedForEncodings = 0;
			knownRegions = (
				en,
				Base,
			);
			mainGroup = D0D1210F19E87861005E4BAA;
			productRefGroup = D0D1211919E87861005E4BAA /* Products */;
			projectDirPath = "";
			projectRoot = "";
			targets = (
				D0E7B63119E9C64500EDBA4D /* swiftlint */,
				D0D1216C19E87B05005E4BAA /* SwiftLintFramework */,
				D0D1217619E87B05005E4BAA /* SwiftLintFrameworkTests */,
			);
		};
/* End PBXProject section */

/* Begin PBXResourcesBuildPhase section */
		3B12C9C01C3209C4000B423F /* Resources */ = {
			isa = PBXResourcesBuildPhase;
			buildActionMask = 2147483647;
			files = (
				3B12C9C11C3209CB000B423F /* test.yml in Resources */,
				F9D73F031D0CF15E00222FC4 /* test.txt in Resources */,
				3BDB224B1C345B4900473680 /* ProjectMock in Resources */,
			);
			runOnlyForDeploymentPostprocessing = 0;
		};
/* End PBXResourcesBuildPhase section */

/* Begin PBXShellScriptBuildPhase section */
		6CCFCF321CFEF768003239EB /* Embed Swift libraries into SwiftLintFramework.framework */ = {
			isa = PBXShellScriptBuildPhase;
			buildActionMask = 2147483647;
			files = (
			);
			inputPaths = (
			);
			name = "Embed Swift libraries into SwiftLintFramework.framework";
			outputPaths = (
			);
			runOnlyForDeploymentPostprocessing = 0;
			shellPath = /bin/sh;
			shellScript = "cd \"$TARGET_BUILD_DIR\"\nSWIFTLINTFRAMEWORK_BUNDLE=\"$FRAMEWORKS_FOLDER_PATH/SwiftLintFramework.framework\"\n\nxcrun swift-stdlib-tool --copy --verbose --Xcodesign --timestamp=none \\\n--scan-executable \"$EXECUTABLE_PATH\" \\\n--scan-folder \"$FRAMEWORKS_FOLDER_PATH\" \\\n--platform macosx --destination \"$SWIFTLINTFRAMEWORK_BUNDLE/Versions/Current/Frameworks\" \\\n--strip-bitcode\n";
			showEnvVarsInLog = 0;
		};
		C2265FAB1A4B86AC00158358 /* Check Xcode Version */ = {
			isa = PBXShellScriptBuildPhase;
			buildActionMask = 2147483647;
			files = (
			);
			inputPaths = (
			);
			name = "Check Xcode Version";
			outputPaths = (
			);
			runOnlyForDeploymentPostprocessing = 0;
			shellPath = /bin/bash;
			shellScript = ". script/check-xcode-version";
		};
		D0E7B65719E9C7C700EDBA4D /* Extract CLI Tool */ = {
			isa = PBXShellScriptBuildPhase;
			buildActionMask = 2147483647;
			files = (
			);
			inputPaths = (
				"$(BUILT_PRODUCTS_DIR)/$(EXECUTABLE_PATH)",
			);
			name = "Extract CLI Tool";
			outputPaths = (
				"$(BUILT_PRODUCTS_DIR)/$(EXECUTABLE_NAME)",
			);
			runOnlyForDeploymentPostprocessing = 0;
			shellPath = /bin/bash;
			shellScript = ". script/extract-tool";
		};
		E819854B1B09A3CB00CEB0D9 /* Run SwiftLint */ = {
			isa = PBXShellScriptBuildPhase;
			buildActionMask = 2147483647;
			files = (
			);
			inputPaths = (
			);
			name = "Run SwiftLint";
			outputPaths = (
			);
			runOnlyForDeploymentPostprocessing = 0;
			shellPath = /bin/sh;
			shellScript = "if which swiftlint >/dev/null; then\n  swiftlint\nelse\n  echo \"SwiftLint does not exist, download from https://github.com/realm/SwiftLint\"\nfi";
		};
/* End PBXShellScriptBuildPhase section */

/* Begin PBXSourcesBuildPhase section */
		D0D1216819E87B05005E4BAA /* Sources */ = {
			isa = PBXSourcesBuildPhase;
			buildActionMask = 2147483647;
			files = (
				4DB7815E1CAD72BA00BC4723 /* LegacyCGGeometryFunctionsRule.swift in Sources */,
				6CC4259B1C77046200AEA885 /* SyntaxMap+SwiftLint.swift in Sources */,
				E881985C1BEA978500333A11 /* TrailingNewlineRule.swift in Sources */,
				E881985E1BEA982100333A11 /* TypeBodyLengthRule.swift in Sources */,
				69F88BF71BDA38A6005E7CAE /* OpeningBraceRule.swift in Sources */,
				E849FF281BF9481A009AE999 /* MissingDocsRule.swift in Sources */,
				E80E018D1B92C0F60078EB70 /* Command.swift in Sources */,
				E88198571BEA953300333A11 /* ForceCastRule.swift in Sources */,
				D44AD2761C0AA5350048F7B0 /* LegacyConstructorRule.swift in Sources */,
				3BCC04CD1C4F5694006073C3 /* ConfigurationError.swift in Sources */,
				BFF028AE1CBCF8A500B38A9D /* TrailingWhitespaceConfiguration.swift in Sources */,
				83D71E281B131ECE000395DE /* RuleDescription.swift in Sources */,
				3B12C9C51C322032000B423F /* MasterRuleList.swift in Sources */,
				E812249C1B04FADC001783D2 /* Linter.swift in Sources */,
				1F11B3CF1C252F23002E8FA8 /* ClosingBraceRule.swift in Sources */,
				E81CDE711C00FEAA00B430F6 /* ValidDocsRule.swift in Sources */,
				2E02005F1C54BF680024D09D /* CyclomaticComplexityRule.swift in Sources */,
				E87E4A091BFB9CAE00FCFE46 /* SyntaxKind+SwiftLint.swift in Sources */,
				3B0B14541C505D6300BE82F7 /* SeverityConfiguration.swift in Sources */,
				E88198551BEA949A00333A11 /* ControlStatementRule.swift in Sources */,
				E57B23C11B1D8BF000DEA512 /* ReturnArrowWhitespaceRule.swift in Sources */,
				E816194E1BFBFEAB00946723 /* ForceTryRule.swift in Sources */,
				E88198541BEA945100333A11 /* CommaRule.swift in Sources */,
				E88198601BEA98F000333A11 /* VariableNameRule.swift in Sources */,
				E88DEA791B098D4400A66CB0 /* RuleParameter.swift in Sources */,
				E86396CB1BADB519002C9E88 /* CSVReporter.swift in Sources */,
				E88198561BEA94D800333A11 /* FileLengthRule.swift in Sources */,
				E8B67C3E1C095E6300FDED8E /* Correction.swift in Sources */,
				E88198531BEA944400333A11 /* LineLengthRule.swift in Sources */,
				E847F0A91BFBBABD00EA9363 /* EmptyCountRule.swift in Sources */,
				E88198441BEA93D200333A11 /* ColonRule.swift in Sources */,
				E809EDA11B8A71DF00399043 /* Configuration.swift in Sources */,
				E8EA41171C2D1DBE004F9930 /* CheckstyleReporter.swift in Sources */,
				006ECFC41C44E99E00EF6364 /* LegacyConstantRule.swift in Sources */,
				E88DEA731B0984C400A66CB0 /* String+SwiftLint.swift in Sources */,
				E88198591BEA95F100333A11 /* LeadingWhitespaceRule.swift in Sources */,
				57ED827B1CF656E3002B3513 /* JUnitReporter.swift in Sources */,
				24E17F721B14BB3F008195BE /* File+Cache.swift in Sources */,
				E80E018F1B92C1350078EB70 /* Region.swift in Sources */,
				E88198581BEA956C00333A11 /* FunctionBodyLengthRule.swift in Sources */,
				E88DEA751B09852000A66CB0 /* File+SwiftLint.swift in Sources */,
				3BCC04D11C4F56D3006073C3 /* SeverityLevelsConfiguration.swift in Sources */,
				6CB514E91C760C6900FA02C4 /* Structure+SwiftLint.swift in Sources */,
				E86396C51BADAC15002C9E88 /* XcodeReporter.swift in Sources */,
				3B1DF0121C5148140011BCED /* CustomRules.swift in Sources */,
				2E5761AA1C573B83003271AF /* FunctionParameterCountRule.swift in Sources */,
				E86396C91BADB2B9002C9E88 /* JSONReporter.swift in Sources */,
				E881985A1BEA96EA00333A11 /* OperatorFunctionWhitespaceRule.swift in Sources */,
				3BCC04D21C4F56D3006073C3 /* NameConfiguration.swift in Sources */,
				B2902A0E1D6681F700BFCCF7 /* PrivateUnitTestConfiguration.swift in Sources */,
				E88DEA6F1B09843F00A66CB0 /* Location.swift in Sources */,
				E88DEA771B098D0C00A66CB0 /* Rule.swift in Sources */,
				7250948A1D0859260039B353 /* StatementPositionConfiguration.swift in Sources */,
				E81619531BFC162C00946723 /* QueuedPrint.swift in Sources */,
				E87E4A051BFB927C00FCFE46 /* TrailingSemicolonRule.swift in Sources */,
				E88198421BEA929F00333A11 /* NestingRule.swift in Sources */,
				3BB47D851C51D80000AE6A10 /* NSRegularExpression+SwiftLint.swift in Sources */,
				E881985B1BEA974E00333A11 /* StatementPositionRule.swift in Sources */,
				B58AEED61C492C7B00E901FD /* ForceUnwrappingRule.swift in Sources */,
				E88DEA711B09847500A66CB0 /* ViolationSeverity.swift in Sources */,
				B2902A0C1D66815600BFCCF7 /* PrivateUnitTestRule.swift in Sources */,
				3BD9CD3D1C37175B009A5D25 /* YamlParser.swift in Sources */,
				F22314B01D4FA4D7009AD165 /* LegacyNSGeometryFunctionsRule.swift in Sources */,
				E88DEA8C1B0999A000A66CB0 /* ASTRule.swift in Sources */,
				094385041D5D4F7C009168CF /* PrivateOutletRule.swift in Sources */,
				E88DEA6B1B0983FE00A66CB0 /* StyleViolation.swift in Sources */,
				3BB47D831C514E8100AE6A10 /* RegexConfiguration.swift in Sources */,
				3B1150CA1C31FC3F00D83B1E /* Yaml+SwiftLint.swift in Sources */,
				3B5B9FE11C444DA20009AD27 /* Array+SwiftLint.swift in Sources */,
				E881985D1BEA97EB00333A11 /* TrailingWhitespaceRule.swift in Sources */,
				E832F10B1B17E2F5003F265F /* NSFileManager+SwiftLint.swift in Sources */,
				E816194C1BFBF35D00946723 /* SwiftDeclarationKind+SwiftLint.swift in Sources */,
				3BA79C9B1C4767910057E705 /* NSRange+SwiftLint.swift in Sources */,
				4DCB8E7F1CBE494E0070FCF0 /* RegexHelpers.swift in Sources */,
				E86396C21BADAAE5002C9E88 /* Reporter.swift in Sources */,
				E881985F1BEA987C00333A11 /* TypeNameRule.swift in Sources */,
				E88198521BEA941300333A11 /* TodoRule.swift in Sources */,
				3B828E531C546468000D180E /* RuleConfiguration.swift in Sources */,
			);
			runOnlyForDeploymentPostprocessing = 0;
		};
		D0D1217319E87B05005E4BAA /* Sources */ = {
			isa = PBXSourcesBuildPhase;
			buildActionMask = 2147483647;
			files = (
				3B12C9C31C320A53000B423F /* Yaml+SwiftLintTests.swift in Sources */,
				E832F10D1B17E725003F265F /* IntegrationTests.swift in Sources */,
				02FD8AEF1BFC18D60014BFFB /* ExtendedNSStringTests.swift in Sources */,
				D4348EEA1C46122C007707FB /* FunctionBodyLengthRuleTests.swift in Sources */,
				6C7045441C6ADA450003F15A /* SourceKitCrashTests.swift in Sources */,
				3BB47D871C51DE6E00AE6A10 /* CustomRulesTests.swift in Sources */,
				E812249A1B04F85B001783D2 /* TestHelpers.swift in Sources */,
				E86396C71BADAFE6002C9E88 /* ReporterTests.swift in Sources */,
				3B12C9C71C3361CB000B423F /* RuleTests.swift in Sources */,
				3B30C4A11C3785B300E04027 /* YamlParserTests.swift in Sources */,
				E88198631BEA9A5400333A11 /* RulesTests.swift in Sources */,
				3BCC04D41C502BAB006073C3 /* RuleConfigurationTests.swift in Sources */,
				E809EDA31B8A73FB00399043 /* ConfigurationTests.swift in Sources */,
			);
			runOnlyForDeploymentPostprocessing = 0;
		};
		D0E7B62E19E9C64500EDBA4D /* Sources */ = {
			isa = PBXSourcesBuildPhase;
			buildActionMask = 2147483647;
			files = (
				E8B067811C13E49600E9E13F /* Configuration+CommandLine.swift in Sources */,
				E802ED001C56A56000A35AE1 /* Benchmark.swift in Sources */,
				E83A0B351A5D382B0041A60A /* VersionCommand.swift in Sources */,
				E81FB3E41C6D507B00DC988F /* CommonOptions.swift in Sources */,
				E861519B1B0573B900C54AC0 /* LintCommand.swift in Sources */,
				D0E7B65619E9C76900EDBA4D /* main.swift in Sources */,
				83894F221B0C928A006214E1 /* RulesCommand.swift in Sources */,
				E84E07471C13F95300F11122 /* AutoCorrectCommand.swift in Sources */,
			);
			runOnlyForDeploymentPostprocessing = 0;
		};
/* End PBXSourcesBuildPhase section */

/* Begin PBXTargetDependency section */
		D0AAAB5219FB0960007B24B3 /* PBXTargetDependency */ = {
			isa = PBXTargetDependency;
			target = D0D1216C19E87B05005E4BAA /* SwiftLintFramework */;
			targetProxy = D0AAAB5119FB0960007B24B3 /* PBXContainerItemProxy */;
		};
		D0D1217A19E87B05005E4BAA /* PBXTargetDependency */ = {
			isa = PBXTargetDependency;
			target = D0D1216C19E87B05005E4BAA /* SwiftLintFramework */;
			targetProxy = D0D1217919E87B05005E4BAA /* PBXContainerItemProxy */;
		};
/* End PBXTargetDependency section */

/* Begin XCBuildConfiguration section */
		D0D1211D19E87861005E4BAA /* Debug */ = {
			isa = XCBuildConfiguration;
			baseConfigurationReference = D0D1212619E878CC005E4BAA /* Debug.xcconfig */;
			buildSettings = {
				ENABLE_TESTABILITY = YES;
				GCC_NO_COMMON_BLOCKS = YES;
				GCC_WARN_UNINITIALIZED_AUTOS = YES;
				MACOSX_DEPLOYMENT_TARGET = 10.10;
				ONLY_ACTIVE_ARCH = YES;
			};
			name = Debug;
		};
		D0D1211E19E87861005E4BAA /* Release */ = {
			isa = XCBuildConfiguration;
			baseConfigurationReference = D0D1212819E878CC005E4BAA /* Release.xcconfig */;
			buildSettings = {
				GCC_NO_COMMON_BLOCKS = YES;
				GCC_WARN_UNINITIALIZED_AUTOS = YES;
				MACOSX_DEPLOYMENT_TARGET = 10.10;
			};
			name = Release;
		};
		D0D1218019E87B05005E4BAA /* Debug */ = {
			isa = XCBuildConfiguration;
			baseConfigurationReference = D0D1213719E878CC005E4BAA /* Mac-Framework.xcconfig */;
			buildSettings = {
				APPLICATION_EXTENSION_API_ONLY = NO;
				CURRENT_PROJECT_VERSION = 1;
				DYLIB_COMPATIBILITY_VERSION = 1;
				DYLIB_CURRENT_VERSION = 1;
				FRAMEWORK_VERSION = A;
				INFOPLIST_FILE = "Source/SwiftLintFramework/Supporting Files/Info.plist";
				LD_RUNPATH_SEARCH_PATHS = "@loader_path/Frameworks";
				PRODUCT_BUNDLE_IDENTIFIER = "io.realm.$(PRODUCT_NAME:rfc1034identifier)";
				PRODUCT_NAME = SwiftLintFramework;
				VERSIONING_SYSTEM = "apple-generic";
				VERSION_INFO_PREFIX = "";
				WARNING_CFLAGS = (
					"-Wno-error=unknown-warning-option",
					"-Wno-gcc-compat",
					"-Wno-unused-const-variable",
				);
			};
			name = Debug;
		};
		D0D1218119E87B05005E4BAA /* Release */ = {
			isa = XCBuildConfiguration;
			baseConfigurationReference = D0D1213719E878CC005E4BAA /* Mac-Framework.xcconfig */;
			buildSettings = {
				APPLICATION_EXTENSION_API_ONLY = NO;
				CURRENT_PROJECT_VERSION = 1;
				DYLIB_COMPATIBILITY_VERSION = 1;
				DYLIB_CURRENT_VERSION = 1;
				FRAMEWORK_VERSION = A;
				INFOPLIST_FILE = "Source/SwiftLintFramework/Supporting Files/Info.plist";
				LD_RUNPATH_SEARCH_PATHS = "@loader_path/Frameworks";
				PRODUCT_BUNDLE_IDENTIFIER = "io.realm.$(PRODUCT_NAME:rfc1034identifier)";
				PRODUCT_NAME = SwiftLintFramework;
				VERSIONING_SYSTEM = "apple-generic";
				VERSION_INFO_PREFIX = "";
				WARNING_CFLAGS = (
					"-Wno-error=unknown-warning-option",
					"-Wno-gcc-compat",
					"-Wno-unused-const-variable",
				);
			};
			name = Release;
		};
		D0D1218219E87B05005E4BAA /* Debug */ = {
			isa = XCBuildConfiguration;
			baseConfigurationReference = D0D1213419E878CC005E4BAA /* Mac-Application.xcconfig */;
			buildSettings = {
				INFOPLIST_FILE = "Tests/SwiftLintFramework/Supporting Files/Info.plist";
				PRODUCT_BUNDLE_IDENTIFIER = "io.realm.$(PRODUCT_NAME:rfc1034identifier)";
				PRODUCT_NAME = SwiftLintFrameworkTests;
			};
			name = Debug;
		};
		D0D1218319E87B05005E4BAA /* Release */ = {
			isa = XCBuildConfiguration;
			baseConfigurationReference = D0D1213419E878CC005E4BAA /* Mac-Application.xcconfig */;
			buildSettings = {
				INFOPLIST_FILE = "Tests/SwiftLintFramework/Supporting Files/Info.plist";
				PRODUCT_BUNDLE_IDENTIFIER = "io.realm.$(PRODUCT_NAME:rfc1034identifier)";
				PRODUCT_NAME = SwiftLintFrameworkTests;
			};
			name = Release;
		};
		D0D1218719E87B38005E4BAA /* Profile */ = {
			isa = XCBuildConfiguration;
			baseConfigurationReference = D0D1212719E878CC005E4BAA /* Profile.xcconfig */;
			buildSettings = {
				GCC_NO_COMMON_BLOCKS = YES;
				GCC_WARN_UNINITIALIZED_AUTOS = YES;
				MACOSX_DEPLOYMENT_TARGET = 10.10;
			};
			name = Profile;
		};
		D0D1218919E87B38005E4BAA /* Profile */ = {
			isa = XCBuildConfiguration;
			baseConfigurationReference = D0D1213719E878CC005E4BAA /* Mac-Framework.xcconfig */;
			buildSettings = {
				APPLICATION_EXTENSION_API_ONLY = NO;
				CURRENT_PROJECT_VERSION = 1;
				DYLIB_COMPATIBILITY_VERSION = 1;
				DYLIB_CURRENT_VERSION = 1;
				FRAMEWORK_VERSION = A;
				INFOPLIST_FILE = "Source/SwiftLintFramework/Supporting Files/Info.plist";
				LD_RUNPATH_SEARCH_PATHS = "@loader_path/Frameworks";
				PRODUCT_BUNDLE_IDENTIFIER = "io.realm.$(PRODUCT_NAME:rfc1034identifier)";
				PRODUCT_NAME = SwiftLintFramework;
				VERSIONING_SYSTEM = "apple-generic";
				VERSION_INFO_PREFIX = "";
				WARNING_CFLAGS = (
					"-Wno-error=unknown-warning-option",
					"-Wno-gcc-compat",
					"-Wno-unused-const-variable",
				);
			};
			name = Profile;
		};
		D0D1218A19E87B38005E4BAA /* Profile */ = {
			isa = XCBuildConfiguration;
			baseConfigurationReference = D0D1213419E878CC005E4BAA /* Mac-Application.xcconfig */;
			buildSettings = {
				INFOPLIST_FILE = "Tests/SwiftLintFramework/Supporting Files/Info.plist";
				PRODUCT_BUNDLE_IDENTIFIER = "io.realm.$(PRODUCT_NAME:rfc1034identifier)";
				PRODUCT_NAME = SwiftLintFrameworkTests;
			};
			name = Profile;
		};
		D0D1218B19E87B3B005E4BAA /* Test */ = {
			isa = XCBuildConfiguration;
			baseConfigurationReference = D0D1212919E878CC005E4BAA /* Test.xcconfig */;
			buildSettings = {
				GCC_NO_COMMON_BLOCKS = YES;
				GCC_WARN_UNINITIALIZED_AUTOS = YES;
				MACOSX_DEPLOYMENT_TARGET = 10.10;
			};
			name = Test;
		};
		D0D1218D19E87B3B005E4BAA /* Test */ = {
			isa = XCBuildConfiguration;
			baseConfigurationReference = D0D1213719E878CC005E4BAA /* Mac-Framework.xcconfig */;
			buildSettings = {
				APPLICATION_EXTENSION_API_ONLY = NO;
				CURRENT_PROJECT_VERSION = 1;
				DYLIB_COMPATIBILITY_VERSION = 1;
				DYLIB_CURRENT_VERSION = 1;
				FRAMEWORK_VERSION = A;
				INFOPLIST_FILE = "Source/SwiftLintFramework/Supporting Files/Info.plist";
				LD_RUNPATH_SEARCH_PATHS = "@loader_path/Frameworks";
				PRODUCT_BUNDLE_IDENTIFIER = "io.realm.$(PRODUCT_NAME:rfc1034identifier)";
				PRODUCT_NAME = SwiftLintFramework;
				VERSIONING_SYSTEM = "apple-generic";
				VERSION_INFO_PREFIX = "";
				WARNING_CFLAGS = (
					"-Wno-error=unknown-warning-option",
					"-Wno-gcc-compat",
					"-Wno-unused-const-variable",
				);
			};
			name = Test;
		};
		D0D1218E19E87B3B005E4BAA /* Test */ = {
			isa = XCBuildConfiguration;
			baseConfigurationReference = D0D1213419E878CC005E4BAA /* Mac-Application.xcconfig */;
			buildSettings = {
				INFOPLIST_FILE = "Tests/SwiftLintFramework/Supporting Files/Info.plist";
				PRODUCT_BUNDLE_IDENTIFIER = "io.realm.$(PRODUCT_NAME:rfc1034identifier)";
				PRODUCT_NAME = SwiftLintFrameworkTests;
			};
			name = Test;
		};
		D0E7B64A19E9C64600EDBA4D /* Debug */ = {
			isa = XCBuildConfiguration;
			baseConfigurationReference = D0D1213419E878CC005E4BAA /* Mac-Application.xcconfig */;
			buildSettings = {
				INFOPLIST_FILE = "Source/swiftlint/Supporting Files/Info.plist";
				LD_RUNPATH_SEARCH_PATHS = "@executable_path/../Frameworks/SwiftLintFramework.framework/Versions/Current/Frameworks /Library/Frameworks/SwiftLintFramework.framework/Versions/Current/Frameworks /Library/Frameworks";
				PRODUCT_BUNDLE_IDENTIFIER = "io.realm.$(PRODUCT_NAME:rfc1034identifier)";
				PRODUCT_NAME = "$(TARGET_NAME)";
			};
			name = Debug;
		};
		D0E7B64B19E9C64600EDBA4D /* Test */ = {
			isa = XCBuildConfiguration;
			baseConfigurationReference = D0D1213419E878CC005E4BAA /* Mac-Application.xcconfig */;
			buildSettings = {
				INFOPLIST_FILE = "Source/swiftlint/Supporting Files/Info.plist";
				LD_RUNPATH_SEARCH_PATHS = "@executable_path/../Frameworks/SwiftLintFramework.framework/Versions/Current/Frameworks /Library/Frameworks/SwiftLintFramework.framework/Versions/Current/Frameworks /Library/Frameworks";
				PRODUCT_BUNDLE_IDENTIFIER = "io.realm.$(PRODUCT_NAME:rfc1034identifier)";
				PRODUCT_NAME = "$(TARGET_NAME)";
			};
			name = Test;
		};
		D0E7B64C19E9C64600EDBA4D /* Release */ = {
			isa = XCBuildConfiguration;
			baseConfigurationReference = D0D1213419E878CC005E4BAA /* Mac-Application.xcconfig */;
			buildSettings = {
				INFOPLIST_FILE = "Source/swiftlint/Supporting Files/Info.plist";
				LD_RUNPATH_SEARCH_PATHS = "@executable_path/../Frameworks/SwiftLintFramework.framework/Versions/Current/Frameworks /Library/Frameworks/SwiftLintFramework.framework/Versions/Current/Frameworks /Library/Frameworks";
				PRODUCT_BUNDLE_IDENTIFIER = "io.realm.$(PRODUCT_NAME:rfc1034identifier)";
				PRODUCT_NAME = "$(TARGET_NAME)";
			};
			name = Release;
		};
		D0E7B64D19E9C64600EDBA4D /* Profile */ = {
			isa = XCBuildConfiguration;
			baseConfigurationReference = D0D1213419E878CC005E4BAA /* Mac-Application.xcconfig */;
			buildSettings = {
				INFOPLIST_FILE = "Source/swiftlint/Supporting Files/Info.plist";
				LD_RUNPATH_SEARCH_PATHS = "@executable_path/../Frameworks/SwiftLintFramework.framework/Versions/Current/Frameworks /Library/Frameworks/SwiftLintFramework.framework/Versions/Current/Frameworks /Library/Frameworks";
				PRODUCT_BUNDLE_IDENTIFIER = "io.realm.$(PRODUCT_NAME:rfc1034identifier)";
				PRODUCT_NAME = "$(TARGET_NAME)";
			};
			name = Profile;
		};
/* End XCBuildConfiguration section */

/* Begin XCConfigurationList section */
		D0D1211319E87861005E4BAA /* Build configuration list for PBXProject "SwiftLint" */ = {
			isa = XCConfigurationList;
			buildConfigurations = (
				D0D1211D19E87861005E4BAA /* Debug */,
				D0D1218B19E87B3B005E4BAA /* Test */,
				D0D1211E19E87861005E4BAA /* Release */,
				D0D1218719E87B38005E4BAA /* Profile */,
			);
			defaultConfigurationIsVisible = 0;
			defaultConfigurationName = Release;
		};
		D0D1218419E87B05005E4BAA /* Build configuration list for PBXNativeTarget "SwiftLintFramework" */ = {
			isa = XCConfigurationList;
			buildConfigurations = (
				D0D1218019E87B05005E4BAA /* Debug */,
				D0D1218D19E87B3B005E4BAA /* Test */,
				D0D1218119E87B05005E4BAA /* Release */,
				D0D1218919E87B38005E4BAA /* Profile */,
			);
			defaultConfigurationIsVisible = 0;
			defaultConfigurationName = Release;
		};
		D0D1218519E87B05005E4BAA /* Build configuration list for PBXNativeTarget "SwiftLintFrameworkTests" */ = {
			isa = XCConfigurationList;
			buildConfigurations = (
				D0D1218219E87B05005E4BAA /* Debug */,
				D0D1218E19E87B3B005E4BAA /* Test */,
				D0D1218319E87B05005E4BAA /* Release */,
				D0D1218A19E87B38005E4BAA /* Profile */,
			);
			defaultConfigurationIsVisible = 0;
			defaultConfigurationName = Release;
		};
		D0E7B64919E9C64600EDBA4D /* Build configuration list for PBXNativeTarget "swiftlint" */ = {
			isa = XCConfigurationList;
			buildConfigurations = (
				D0E7B64A19E9C64600EDBA4D /* Debug */,
				D0E7B64B19E9C64600EDBA4D /* Test */,
				D0E7B64C19E9C64600EDBA4D /* Release */,
				D0E7B64D19E9C64600EDBA4D /* Profile */,
			);
			defaultConfigurationIsVisible = 0;
			defaultConfigurationName = Release;
		};
/* End XCConfigurationList section */
	};
	rootObject = D0D1211019E87861005E4BAA /* Project object */;
}<|MERGE_RESOLUTION|>--- conflicted
+++ resolved
@@ -608,11 +608,8 @@
 				E88DEA951B099CF200A66CB0 /* NestingRule.swift */,
 				692B1EB11BD7E00F00EAABFF /* OpeningBraceRule.swift */,
 				E5A167C81B25A0B000CF2D03 /* OperatorFunctionWhitespaceRule.swift */,
-<<<<<<< HEAD
 				B2902A0B1D66815600BFCCF7 /* PrivateUnitTestRule.swift */,
-=======
 				094385021D5D4F78009168CF /* PrivateOutletRule.swift */,
->>>>>>> fbe768ec
 				E57B23C01B1D8BF000DEA512 /* ReturnArrowWhitespaceRule.swift */,
 				3BCC04CE1C4F56D3006073C3 /* RuleConfigurations */,
 				692B60AB1BD8F2E700C7AA22 /* StatementPositionRule.swift */,
